from functools import partial

import jax
import jax.numpy as jnp
import matplotlib.pyplot as plt
import numpy as np
import optax

import treex as tx
from treex.nn import dropout


class MLP(tx.Module):
    linear1: tx.Linear
    dropout1: tx.Dropout
    linear2: tx.Linear

    def __init__(self, din, dmid, dout, dropout: float = 0.5):

        self.linear1 = tx.Linear(din, dmid)
        self.dropout1 = tx.Dropout(dropout)
        self.linear2 = tx.Linear(dmid, dout)

    def __call__(self, x):
        x = jax.nn.relu(self.dropout1(self.linear1(x)))
        x = self.linear2(x)
        return x


@partial(jax.value_and_grad, has_aux=True)
def loss_fn(params, model, x, y):
    model = model.merge(params)
    y_pred = model(x)
    loss = jnp.mean((y_pred - y) ** 2)

    return loss, model


@jax.jit
def train_step(model, x, y, optimizer):
    params = model.filter(tx.Parameter)
    (loss, model), grads = loss_fn(params, model, x, y)

    new_params = optimizer.update(grads, params)
<<<<<<< HEAD
    model = model.update(new_params)
=======
    model = model.merge(new_params)
>>>>>>> 46f69d3f

    return loss, model, optimizer


np.random.seed(69)
x = np.random.uniform(-1, 1, size=(500, 1))
y = 1.4 * x ** 2 - 0.3 + np.random.normal(scale=0.1, size=(500, 1))

model = MLP(1, 32, 1, dropout=0.1).init(42)
optimizer = tx.Optimizer(optax.adam(0.001))
optimizer = optimizer.init(model.filter(tx.Parameter))

for step in range(20_000):
    idx = np.random.choice(len(x), size=64, replace=False)
    loss, model, optimizer = train_step(model, x[idx], y[idx], optimizer)
    if step % 2000 == 0:
        print(f"[{step}] loss: {loss:.4f}")

model = model.eval()

X_test = np.linspace(x.min(), x.max(), 100)[:, None]
y_pred = model(X_test)

plt.scatter(x, y, c="k", label="data")
plt.plot(X_test, y_pred, c="b", linewidth=2, label="prediction")
plt.legend()
plt.show()<|MERGE_RESOLUTION|>--- conflicted
+++ resolved
@@ -42,11 +42,7 @@
     (loss, model), grads = loss_fn(params, model, x, y)
 
     new_params = optimizer.update(grads, params)
-<<<<<<< HEAD
-    model = model.update(new_params)
-=======
     model = model.merge(new_params)
->>>>>>> 46f69d3f
 
     return loss, model, optimizer
 
