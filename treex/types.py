--- conflicted
+++ resolved
@@ -13,68 +13,14 @@
 InputLike = tp.Union[tp.Any, tp.Tuple[tp.Any, ...], tp.Dict[str, tp.Any], "Inputs"]
 IndexLike = tp.Union[str, int, tp.Sequence[tp.Union[str, int]]]
 
-<<<<<<< HEAD
 # -----------------------------------------
 # TreeParts
 # -----------------------------------------
-=======
-IndexLike = tp.Union[str, int, tp.Sequence[tp.Union[str, int]]]
->>>>>>> 46f69d3f
 
 # -----------------------------------------
 # TreeParts
 # -----------------------------------------
 
-<<<<<<< HEAD
-class TreePart(to.KindMixin):
-    pass
-
-
-class Parameter(TreePart):
-    pass
-
-
-class State(TreePart):
-    pass
-
-
-class Rng(State):
-    pass
-
-
-class MetricState(State):
-    pass
-
-
-class ModelState(State):
-    pass
-
-
-class BatchStat(ModelState):
-    pass
-
-
-class Cache(ModelState):
-    pass
-
-
-class OptState(State):
-    pass
-
-
-class Log(TreePart):
-    pass
-
-
-class LossLog(Log):
-    pass
-
-
-class MetricLog(Log):
-    pass
-
-
-=======
 
 class TreePart(to.KindMixin):
     pass
@@ -124,18 +70,12 @@
     pass
 
 
->>>>>>> 46f69d3f
 @dataclass
 class Named(to.Tree, tp.Generic[A]):
     value: A = to.node()
     name: str = to.static(opaque=True)
-<<<<<<< HEAD
 
 
-=======
-
-
->>>>>>> 46f69d3f
 class Initializer(to.Tree):
     """Initialize a field from a function that expects a single argument with a PRNGKey.
 
@@ -166,7 +106,6 @@
         self.args = args
         self.kwargs = kwargs
 
-<<<<<<< HEAD
     @classmethod
     def from_value(cls, value: InputLike) -> "Inputs":
         if isinstance(value, cls):
@@ -181,11 +120,6 @@
 
 @tpe.runtime_checkable
 class WrappedCall(tp.Protocol):
-=======
-
-@tpe.runtime_checkable
-class WrappedCall(tpe.Protocol):
->>>>>>> 46f69d3f
     _orig_call: tp.Callable[..., tp.Any]
 
     def __call__(self, *args, **kwargs) -> tp.Any:
