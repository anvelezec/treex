site_name: Treex
repo_name: cgarciae/treex
repo_url: https://github.com/cgarciae/treex
site_url: https://cgarciae.github.io/treex
nav:
- Treex: index.md
- User Guide:
    User Guide: user-guide/intro.md
    Defining Modules: user-guide/defining-modules.md
    Initialization: user-guide/initialization.md
    Module API:
      Filter: user-guide/api/filter.md
      Merge: user-guide/api/merge.md
      Map: user-guide/api/map.md
    Optimizer: user-guide/optimizer.md
    State Management: user-guide/state-management.md
    Training State: user-guide/training-state.md
    Freezing Modules: user-guide/freezing-modules.md
- API Reference:
    Apply: api/Apply.md
    BatchNorm: api/BatchNorm.md
    BatchStat: api/BatchStat.md
    Cache: api/Cache.md
<<<<<<< HEAD
=======
    Compact: api/Compact.md
>>>>>>> 46f69d3f
    Conv: api/Conv.md
    Copy: api/Copy.md
    Dropout: api/Dropout.md
    Extensions: api/Extensions.md
    FieldInfo: api/FieldInfo.md
    FieldMetadata: api/FieldMetadata.md
    FlaxModule: api/FlaxModule.md
    Hashable: api/Hashable.md
    Initializer: api/Initializer.md
    Inputs: api/Inputs.md
    KeySeq: api/KeySeq.md
    KindMixin: api/KindMixin.md
    Lambda: api/Lambda.md
    Linear: api/Linear.md
    Log: api/Log.md
    LossLog: api/LossLog.md
    MLP: api/MLP.md
    Map: api/Map.md
    Merge: api/Merge.md
    Metric: api/Metric.md
    MetricLog: api/MetricLog.md
    MetricState: api/MetricState.md
    Missing: api/Missing.md
    ModelState: api/ModelState.md
    Module: api/Module.md
    Named: api/Named.md
    Nothing: api/Nothing.md
    Opaque: api/Opaque.md
    OptState: api/OptState.md
    Optimizer: api/Optimizer.md
    Parameter: api/Parameter.md
    Repr: api/Repr.md
    Rng: api/Rng.md
    Sequential: api/Sequential.md
    State: api/State.md
    ToDict: api/ToDict.md
    ToString: api/ToString.md
    Tree: api/Tree.md
    TreeMeta: api/TreeMeta.md
    TreePart: api/TreePart.md
    Treex: api/Treex.md
    add_field_info: api/add_field_info.md
    apply: api/apply.md
<<<<<<< HEAD
=======
    compact: api/compact.md
>>>>>>> 46f69d3f
    field: api/field.md
    filter: api/filter.md
    iter_split: api/iter_split.md
    map: api/map.md
    merge: api/merge.md
    node: api/node.md
    sequence: api/sequence.md
    static: api/static.md
    to_dict: api/to_dict.md
    to_string: api/to_string.md
extra:
  search:
    language: en
  social:
  - icon: octicons/mark-github-16
    link: https://github.com/cgarciae
  - icon: fontawesome/brands/twitter
    link: https://twitter.com/cgarciae88
  - icon: fontawesome/brands/linkedin
    link: https://www.linkedin.com/in/cgarciae
theme:
  name: material
  favicon: images/favicon.png
  icon:
    logo: fontawesome/solid/infinity
    repo: octicons/mark-github-16
markdown_extensions:
- pymdownx.arithmatex
- admonition
- pymdownx.highlight
- pymdownx.superfences
- codehilite:
    guess_lang: false
    use_pygments: true
    noclasses: true
    pygments_style: default
plugins:
- search
- mkdocs-jupyter
- mkdocstrings
extra_javascript:
- https://cdnjs.cloudflare.com/ajax/libs/mathjax/2.7.0/MathJax.js?config=TeX-MML-AM_CHTML<|MERGE_RESOLUTION|>--- conflicted
+++ resolved
@@ -21,10 +21,7 @@
     BatchNorm: api/BatchNorm.md
     BatchStat: api/BatchStat.md
     Cache: api/Cache.md
-<<<<<<< HEAD
-=======
     Compact: api/Compact.md
->>>>>>> 46f69d3f
     Conv: api/Conv.md
     Copy: api/Copy.md
     Dropout: api/Dropout.md
@@ -68,10 +65,7 @@
     Treex: api/Treex.md
     add_field_info: api/add_field_info.md
     apply: api/apply.md
-<<<<<<< HEAD
-=======
     compact: api/compact.md
->>>>>>> 46f69d3f
     field: api/field.md
     filter: api/filter.md
     iter_split: api/iter_split.md
