[[package]]
name = "absl-py"
version = "0.14.1"
description = "Abseil Python Common Libraries, see https://github.com/abseil/abseil-py."
category = "main"
optional = false
python-versions = "*"

[package.dependencies]
six = "*"

[[package]]
name = "aiofiles"
version = "0.4.0"
description = "File support for asyncio."
category = "dev"
optional = false
python-versions = "*"

[[package]]
name = "altair"
version = "4.1.0"
description = "Altair: A declarative statistical visualization library for Python."
category = "dev"
optional = false
python-versions = ">=3.6"

[package.dependencies]
entrypoints = "*"
jinja2 = "*"
jsonschema = "*"
numpy = "*"
pandas = ">=0.18"
toolz = "*"

[package.extras]
dev = ["black", "docutils", "ipython", "flake8", "pytest", "sphinx", "m2r", "vega-datasets", "recommonmark"]

[[package]]
name = "anyio"
version = "3.3.2"
description = "High level compatibility layer for multiple asynchronous event loop implementations"
category = "dev"
optional = false
python-versions = ">=3.6.2"

[package.dependencies]
idna = ">=2.8"
sniffio = ">=1.1"
typing-extensions = {version = "*", markers = "python_version < \"3.8\""}

[package.extras]
doc = ["sphinx-rtd-theme", "sphinx-autodoc-typehints (>=1.2.0)"]
test = ["coverage[toml] (>=4.5)", "hypothesis (>=4.0)", "pytest (>=6.0)", "pytest-mock (>=3.6.1)", "trustme", "uvloop (<0.15)", "mock (>=4)", "uvloop (>=0.15)"]
trio = ["trio (>=0.16)"]

[[package]]
name = "appnope"
version = "0.1.2"
description = "Disable App Nap on macOS >= 10.9"
category = "dev"
optional = false
python-versions = "*"

[[package]]
name = "argcomplete"
version = "1.12.3"
description = "Bash tab completion for argparse"
category = "dev"
optional = false
python-versions = "*"

[package.dependencies]
importlib-metadata = {version = ">=0.23,<5", markers = "python_version == \"3.7\""}

[package.extras]
test = ["coverage", "flake8", "pexpect", "wheel"]

[[package]]
name = "argon2-cffi"
version = "21.1.0"
description = "The secure Argon2 password hashing algorithm."
category = "dev"
optional = false
python-versions = ">=3.5"

[package.dependencies]
cffi = ">=1.0.0"

[package.extras]
dev = ["coverage[toml] (>=5.0.2)", "hypothesis", "pytest", "sphinx", "furo", "wheel", "pre-commit"]
docs = ["sphinx", "furo"]
tests = ["coverage[toml] (>=5.0.2)", "hypothesis", "pytest"]

[[package]]
name = "astor"
version = "0.8.1"
description = "Read/rewrite/write Python ASTs"
category = "dev"
optional = false
python-versions = "!=3.0.*,!=3.1.*,!=3.2.*,!=3.3.*,>=2.7"

[[package]]
name = "astunparse"
version = "1.6.3"
description = "An AST unparser for Python"
category = "dev"
optional = false
python-versions = "*"

[package.dependencies]
six = ">=1.6.1,<2.0"

[[package]]
name = "atomicwrites"
version = "1.4.0"
description = "Atomic file writes."
category = "dev"
optional = false
python-versions = ">=2.7, !=3.0.*, !=3.1.*, !=3.2.*, !=3.3.*"

[[package]]
name = "attrs"
version = "21.2.0"
description = "Classes Without Boilerplate"
category = "dev"
optional = false
python-versions = ">=2.7, !=3.0.*, !=3.1.*, !=3.2.*, !=3.3.*, !=3.4.*"

[package.extras]
dev = ["coverage[toml] (>=5.0.2)", "hypothesis", "pympler", "pytest (>=4.3.0)", "six", "mypy", "pytest-mypy-plugins", "zope.interface", "furo", "sphinx", "sphinx-notfound-page", "pre-commit"]
docs = ["furo", "sphinx", "zope.interface", "sphinx-notfound-page"]
tests = ["coverage[toml] (>=5.0.2)", "hypothesis", "pympler", "pytest (>=4.3.0)", "six", "mypy", "pytest-mypy-plugins", "zope.interface"]
tests_no_zope = ["coverage[toml] (>=5.0.2)", "hypothesis", "pympler", "pytest (>=4.3.0)", "six", "mypy", "pytest-mypy-plugins"]

[[package]]
name = "babel"
version = "2.9.1"
description = "Internationalization utilities"
category = "dev"
optional = false
python-versions = ">=2.7, !=3.0.*, !=3.1.*, !=3.2.*, !=3.3.*"

[package.dependencies]
pytz = ">=2015.7"

[[package]]
name = "backcall"
version = "0.2.0"
description = "Specifications for callback functions passed in to an API"
category = "dev"
optional = false
python-versions = "*"

[[package]]
name = "backports.entry-points-selectable"
version = "1.1.0"
description = "Compatibility shim providing selectable entry points for older implementations"
category = "dev"
optional = false
python-versions = ">=2.7"

[package.dependencies]
importlib-metadata = {version = "*", markers = "python_version < \"3.8\""}

[package.extras]
docs = ["sphinx", "jaraco.packaging (>=8.2)", "rst.linker (>=1.9)"]
testing = ["pytest (>=4.6)", "pytest-flake8", "pytest-cov", "pytest-black (>=0.3.7)", "pytest-mypy", "pytest-checkdocs (>=2.4)", "pytest-enabler (>=1.0.1)"]

[[package]]
name = "backports.zoneinfo"
version = "0.2.1"
description = "Backport of the standard library zoneinfo module"
category = "dev"
optional = false
python-versions = ">=3.6"

[package.extras]
tzdata = ["tzdata"]

[[package]]
name = "base58"
version = "2.1.0"
description = "Base58 and Base58Check implementation."
category = "dev"
optional = false
python-versions = ">=3.5"

[package.extras]
tests = ["pytest (>=4.6)", "pytest-flake8", "pytest-cov", "PyHamcrest (>=2.0.2)", "coveralls", "pytest-benchmark"]

[[package]]
name = "black"
version = "21.9b0"
description = "The uncompromising code formatter."
category = "dev"
optional = false
python-versions = ">=3.6.2"

[package.dependencies]
click = ">=7.1.2"
mypy-extensions = ">=0.4.3"
pathspec = ">=0.9.0,<1"
platformdirs = ">=2"
regex = ">=2020.1.8"
tomli = ">=0.2.6,<2.0.0"
typed-ast = {version = ">=1.4.2", markers = "python_version < \"3.8\""}
typing-extensions = [
    {version = ">=3.10.0.0", markers = "python_version < \"3.10\""},
    {version = "!=3.10.0.1", markers = "python_version >= \"3.10\""},
]

[package.extras]
colorama = ["colorama (>=0.4.3)"]
d = ["aiohttp (>=3.6.0)", "aiohttp-cors (>=0.4.0)"]
jupyter = ["ipython (>=7.8.0)", "tokenize-rt (>=3.2.0)"]
python2 = ["typed-ast (>=1.4.2)"]
uvloop = ["uvloop (>=0.15.2)"]

[[package]]
name = "bleach"
version = "4.1.0"
description = "An easy safelist-based HTML-sanitizing tool."
category = "dev"
optional = false
python-versions = ">=3.6"

[package.dependencies]
packaging = "*"
six = ">=1.9.0"
webencodings = "*"

[[package]]
name = "blinker"
version = "1.4"
description = "Fast, simple object-to-object and broadcast signaling"
category = "dev"
optional = false
python-versions = "*"

[[package]]
name = "cached-property"
version = "1.5.2"
description = "A decorator for caching properties in classes."
category = "dev"
optional = false
python-versions = "*"

[[package]]
name = "cachetools"
version = "4.2.4"
description = "Extensible memoizing collections and decorators"
category = "dev"
optional = false
python-versions = "~=3.5"

[[package]]
name = "certifi"
version = "2021.5.30"
description = "Python package for providing Mozilla's CA Bundle."
category = "dev"
optional = false
python-versions = "*"

[[package]]
name = "cffi"
version = "1.14.6"
description = "Foreign Function Interface for Python calling C code."
category = "dev"
optional = false
python-versions = "*"

[package.dependencies]
pycparser = "*"

[[package]]
name = "cfgv"
version = "3.3.1"
description = "Validate configuration and produce human readable error messages."
category = "dev"
optional = false
python-versions = ">=3.6.1"

[[package]]
name = "chardet"
version = "3.0.4"
description = "Universal encoding detector for Python 2 and 3"
category = "dev"
optional = false
python-versions = "*"

[[package]]
name = "charset-normalizer"
version = "2.0.6"
description = "The Real First Universal Charset Detector. Open, modern and actively maintained alternative to Chardet."
category = "dev"
optional = false
python-versions = ">=3.5.0"

[package.extras]
unicode_backport = ["unicodedata2"]

[[package]]
name = "chex"
version = "0.0.8"
description = "Chex: Testing made fun, in JAX!"
category = "main"
optional = false
python-versions = ">=3.6"

[package.dependencies]
absl-py = ">=0.9.0"
dm-tree = ">=0.1.5"
jax = ">=0.1.55"
jaxlib = ">=0.1.37"
numpy = ">=1.18.0"
toolz = ">=0.9.0"

[[package]]
name = "click"
version = "8.0.1"
description = "Composable command line interface toolkit"
category = "dev"
optional = false
python-versions = ">=3.6"

[package.dependencies]
colorama = {version = "*", markers = "platform_system == \"Windows\""}
importlib-metadata = {version = "*", markers = "python_version < \"3.8\""}

[[package]]
name = "colorama"
version = "0.4.4"
description = "Cross-platform colored terminal text."
category = "main"
optional = false
python-versions = ">=2.7, !=3.0.*, !=3.1.*, !=3.2.*, !=3.3.*, !=3.4.*"

[[package]]
name = "commonmark"
version = "0.9.1"
description = "Python parser for the CommonMark Markdown spec"
category = "main"
optional = false
python-versions = "*"

[package.extras]
test = ["flake8 (==3.7.8)", "hypothesis (==3.55.3)"]

[[package]]
name = "cycler"
version = "0.10.0"
description = "Composable style cycles"
category = "main"
optional = false
python-versions = "*"

[package.dependencies]
six = "*"

[[package]]
name = "dataget"
version = "0.4.15"
description = "A framework-agnostic datasets library for Machine Learning research and education."
category = "dev"
optional = false
python-versions = ">=3.6.1,<4.0.0"

[package.dependencies]
aiofiles = ">=0.4.0,<0.5.0"
httpx = ">=0.11.1,<0.12.0"
idx2numpy = ">=1.2.2,<2.0.0"
kaggle = ">=1.5.6,<2.0.0"
numpy = ">=1.18.1,<2.0.0"
pandas = ">=1.0.1,<2.0.0"
tqdm = ">=4.42.1,<5.0.0"

[[package]]
name = "debugpy"
version = "1.5.0"
description = "An implementation of the Debug Adapter Protocol for Python"
category = "dev"
optional = false
python-versions = ">=2.7,!=3.0.*,!=3.1.*,!=3.2.*,!=3.3.*,!=3.4.*"

[[package]]
name = "decorator"
version = "5.1.0"
description = "Decorators for Humans"
category = "dev"
optional = false
python-versions = ">=3.5"

[[package]]
name = "defusedxml"
version = "0.7.1"
description = "XML bomb protection for Python stdlib modules"
category = "dev"
optional = false
python-versions = ">=2.7, !=3.0.*, !=3.1.*, !=3.2.*, !=3.3.*, !=3.4.*"

[[package]]
name = "distlib"
version = "0.3.3"
description = "Distribution utilities"
category = "dev"
optional = false
python-versions = "*"

[[package]]
name = "dm-tree"
version = "0.1.6"
description = "Tree is a library for working with nested data structures."
category = "main"
optional = false
python-versions = "*"

[package.dependencies]
six = ">=1.12.0"

[[package]]
name = "einops"
version = "0.3.2"
description = "A new flavour of deep learning operations"
category = "dev"
optional = false
python-versions = "*"

[[package]]
name = "entrypoints"
version = "0.3"
description = "Discover and load entry points from installed packages."
category = "dev"
optional = false
python-versions = ">=2.7"

[[package]]
name = "filelock"
version = "3.3.0"
description = "A platform independent file lock."
category = "dev"
optional = false
python-versions = ">=3.6"

[package.extras]
docs = ["furo (>=2021.8.17b43)", "sphinx (>=4.1)", "sphinx-autodoc-typehints (>=1.12)"]
testing = ["covdefaults (>=1.2.0)", "coverage (>=4)", "pytest (>=4)", "pytest-cov", "pytest-timeout (>=1.4.2)"]

[[package]]
name = "flatbuffers"
version = "2.0"
description = "The FlatBuffers serialization format for Python"
category = "main"
optional = false
python-versions = "*"

[[package]]
name = "flax"
version = "0.3.5"
description = "Flax: A neural network library for JAX designed for flexibility"
category = "main"
optional = false
python-versions = "*"

[package.dependencies]
jax = ">=0.2.13"
matplotlib = "*"
msgpack = "*"
numpy = ">=1.12"
optax = "*"

[package.extras]
testing = ["atari-py (==0.2.5)", "clu", "gym (==0.18.3)", "jaxlib", "ml-collections", "opencv-python", "pytest", "pytest-cov", "pytest-xdist (==1.34.0)", "pytype (==2021.5.25)", "sentencepiece", "svn", "tensorflow-cpu (>=2.4.0)", "tensorflow-text (>=2.4.0)", "tensorflow-datasets", "tensorflow (==2.4.1)"]

[[package]]
name = "ghp-import"
version = "2.0.2"
description = "Copy your docs directly to the gh-pages branch."
category = "dev"
optional = false
python-versions = "*"

[package.dependencies]
python-dateutil = ">=2.8.1"

[package.extras]
dev = ["twine", "markdown", "flake8", "wheel"]

[[package]]
name = "gitdb"
version = "4.0.7"
description = "Git Object Database"
category = "dev"
optional = false
python-versions = ">=3.4"

[package.dependencies]
smmap = ">=3.0.1,<5"

[[package]]
name = "gitpython"
version = "3.1.24"
description = "GitPython is a python library used to interact with Git repositories"
category = "dev"
optional = false
python-versions = ">=3.7"

[package.dependencies]
gitdb = ">=4.0.1,<5"
typing-extensions = {version = ">=3.7.4.3", markers = "python_version < \"3.10\""}

[[package]]
name = "h11"
version = "0.9.0"
description = "A pure-Python, bring-your-own-I/O implementation of HTTP/1.1"
category = "dev"
optional = false
python-versions = "*"

[[package]]
name = "h2"
version = "3.2.0"
description = "HTTP/2 State-Machine based protocol implementation"
category = "dev"
optional = false
python-versions = "*"

[package.dependencies]
hpack = ">=3.0,<4"
hyperframe = ">=5.2.0,<6"

[[package]]
name = "hpack"
version = "3.0.0"
description = "Pure-Python HPACK header compression"
category = "dev"
optional = false
python-versions = "*"

[[package]]
name = "hstspreload"
version = "2021.10.1"
description = "Chromium HSTS Preload list as a Python package"
category = "dev"
optional = false
python-versions = ">=3.6"

[[package]]
name = "httpx"
version = "0.11.1"
description = "The next generation HTTP client."
category = "dev"
optional = false
python-versions = ">=3.6"

[package.dependencies]
certifi = "*"
chardet = ">=3.0.0,<4.0.0"
h11 = ">=0.8,<0.10"
h2 = ">=3.0.0,<4.0.0"
hstspreload = "*"
idna = ">=2.0.0,<3.0.0"
rfc3986 = ">=1.3,<2"
sniffio = ">=1.0.0,<2.0.0"
urllib3 = ">=1.0.0,<2.0.0"

[[package]]
name = "hyperframe"
version = "5.2.0"
description = "HTTP/2 framing layer for Python"
category = "dev"
optional = false
python-versions = "*"

[[package]]
name = "hypothesis"
version = "6.23.1"
description = "A library for property-based testing"
category = "dev"
optional = false
python-versions = ">=3.6"

[package.dependencies]
attrs = ">=19.2.0"
sortedcontainers = ">=2.1.0,<3.0.0"

[package.extras]
all = ["black (>=19.10b0)", "click (>=7.0)", "django (>=2.2)", "dpcontracts (>=0.4)", "lark-parser (>=0.6.5)", "libcst (>=0.3.16)", "numpy (>=1.9.0)", "pandas (>=0.25)", "pytest (>=4.6)", "python-dateutil (>=1.4)", "pytz (>=2014.1)", "redis (>=3.0.0)", "rich (>=9.0.0)", "importlib-resources (>=3.3.0)", "importlib-metadata (>=3.6)", "backports.zoneinfo (>=0.2.1)", "tzdata (>=2020.4)"]
cli = ["click (>=7.0)", "black (>=19.10b0)", "rich (>=9.0.0)"]
codemods = ["libcst (>=0.3.16)"]
dateutil = ["python-dateutil (>=1.4)"]
django = ["pytz (>=2014.1)", "django (>=2.2)"]
dpcontracts = ["dpcontracts (>=0.4)"]
ghostwriter = ["black (>=19.10b0)"]
lark = ["lark-parser (>=0.6.5)"]
numpy = ["numpy (>=1.9.0)"]
pandas = ["pandas (>=0.25)"]
pytest = ["pytest (>=4.6)"]
pytz = ["pytz (>=2014.1)"]
redis = ["redis (>=3.0.0)"]
zoneinfo = ["importlib-resources (>=3.3.0)", "backports.zoneinfo (>=0.2.1)", "tzdata (>=2020.4)"]

[[package]]
name = "identify"
version = "2.3.0"
description = "File identification library for Python"
category = "dev"
optional = false
python-versions = ">=3.6.1"

[package.extras]
license = ["editdistance-s"]

[[package]]
name = "idna"
version = "2.10"
description = "Internationalized Domain Names in Applications (IDNA)"
category = "dev"
optional = false
python-versions = ">=2.7, !=3.0.*, !=3.1.*, !=3.2.*, !=3.3.*"

[[package]]
name = "idx2numpy"
version = "1.2.3"
description = "A Python package which provides tools to convert files to and from IDX format (described at http://yann.lecun.com/exdb/mnist/) into numpy.ndarray."
category = "dev"
optional = false
python-versions = "*"

[package.dependencies]
numpy = "*"
six = "*"

[[package]]
name = "importlib-metadata"
version = "4.8.1"
description = "Read metadata from Python packages"
category = "dev"
optional = false
python-versions = ">=3.6"

[package.dependencies]
typing-extensions = {version = ">=3.6.4", markers = "python_version < \"3.8\""}
zipp = ">=0.5"

[package.extras]
docs = ["sphinx", "jaraco.packaging (>=8.2)", "rst.linker (>=1.9)"]
perf = ["ipython"]
testing = ["pytest (>=4.6)", "pytest-checkdocs (>=2.4)", "pytest-flake8", "pytest-cov", "pytest-enabler (>=1.0.1)", "packaging", "pep517", "pyfakefs", "flufl.flake8", "pytest-perf (>=0.9.2)", "pytest-black (>=0.3.7)", "pytest-mypy", "importlib-resources (>=1.3)"]

[[package]]
name = "in-place"
version = "0.5.0"
description = "In-place file processing"
category = "dev"
optional = false
python-versions = "~=3.6"

[package.dependencies]
"jaraco.windows" = {version = "*", markers = "sys_platform == \"win32\" and python_version < \"3.8\" and platform_python_implementation != \"PyPy\""}

[[package]]
name = "ipykernel"
version = "6.4.1"
description = "IPython Kernel for Jupyter"
category = "dev"
optional = false
python-versions = ">=3.7"

[package.dependencies]
appnope = {version = "*", markers = "platform_system == \"Darwin\""}
argcomplete = {version = ">=1.12.3", markers = "python_version < \"3.8.0\""}
debugpy = ">=1.0.0,<2.0"
importlib-metadata = {version = "<5", markers = "python_version < \"3.8.0\""}
ipython = ">=7.23.1,<8.0"
ipython-genutils = "*"
jupyter-client = "<8.0"
matplotlib-inline = ">=0.1.0,<0.2.0"
tornado = ">=4.2,<7.0"
traitlets = ">=4.1.0,<6.0"

[package.extras]
test = ["pytest (!=5.3.4)", "pytest-cov", "flaky", "nose", "ipyparallel"]

[[package]]
name = "ipython"
version = "7.28.0"
description = "IPython: Productive Interactive Computing"
category = "dev"
optional = false
python-versions = ">=3.7"

[package.dependencies]
appnope = {version = "*", markers = "sys_platform == \"darwin\""}
backcall = "*"
colorama = {version = "*", markers = "sys_platform == \"win32\""}
decorator = "*"
jedi = ">=0.16"
matplotlib-inline = "*"
pexpect = {version = ">4.3", markers = "sys_platform != \"win32\""}
pickleshare = "*"
prompt-toolkit = ">=2.0.0,<3.0.0 || >3.0.0,<3.0.1 || >3.0.1,<3.1.0"
pygments = "*"
traitlets = ">=4.2"

[package.extras]
all = ["Sphinx (>=1.3)", "ipykernel", "ipyparallel", "ipywidgets", "nbconvert", "nbformat", "nose (>=0.10.1)", "notebook", "numpy (>=1.17)", "pygments", "qtconsole", "requests", "testpath"]
doc = ["Sphinx (>=1.3)"]
kernel = ["ipykernel"]
nbconvert = ["nbconvert"]
nbformat = ["nbformat"]
notebook = ["notebook", "ipywidgets"]
parallel = ["ipyparallel"]
qtconsole = ["qtconsole"]
test = ["nose (>=0.10.1)", "requests", "testpath", "pygments", "nbformat", "ipykernel", "numpy (>=1.17)"]

[[package]]
name = "ipython-genutils"
version = "0.2.0"
description = "Vestigial utilities from IPython"
category = "dev"
optional = false
python-versions = "*"

[[package]]
name = "ipywidgets"
version = "7.6.5"
description = "IPython HTML widgets for Jupyter"
category = "dev"
optional = false
python-versions = "*"

[package.dependencies]
ipykernel = ">=4.5.1"
ipython = {version = ">=4.0.0", markers = "python_version >= \"3.3\""}
ipython-genutils = ">=0.2.0,<0.3.0"
jupyterlab-widgets = {version = ">=1.0.0", markers = "python_version >= \"3.6\""}
nbformat = ">=4.2.0"
traitlets = ">=4.3.1"
widgetsnbextension = ">=3.5.0,<3.6.0"

[package.extras]
test = ["pytest (>=3.6.0)", "pytest-cov", "mock"]

[[package]]
name = "isort"
version = "5.9.3"
description = "A Python utility / library to sort Python imports."
category = "dev"
optional = false
python-versions = ">=3.6.1,<4.0"

[package.extras]
pipfile_deprecated_finder = ["pipreqs", "requirementslib"]
requirements_deprecated_finder = ["pipreqs", "pip-api"]
colors = ["colorama (>=0.4.3,<0.5.0)"]
plugins = ["setuptools"]

[[package]]
name = "jaraco.classes"
version = "3.2.1"
description = "Utility functions for Python class constructs"
category = "dev"
optional = false
python-versions = ">=3.6"

[package.dependencies]
more-itertools = "*"

[package.extras]
docs = ["sphinx", "jaraco.packaging (>=8.2)", "rst.linker (>=1.9)"]
testing = ["pytest (>=3.5,!=3.7.3)", "pytest-checkdocs (>=1.2.3)", "pytest-flake8", "pytest-cov", "pytest-enabler", "pytest-black (>=0.3.7)", "pytest-mypy"]

[[package]]
name = "jaraco.collections"
version = "3.4.0"
description = "Collection objects similar to those in stdlib by jaraco"
category = "dev"
optional = false
python-versions = ">=3.6"

[package.dependencies]
"jaraco.classes" = "*"
"jaraco.text" = "*"

[package.extras]
docs = ["sphinx", "jaraco.packaging (>=8.2)", "rst.linker (>=1.9)"]
testing = ["pytest (>=4.6)", "pytest-checkdocs (>=2.4)", "pytest-flake8", "pytest-cov", "pytest-enabler (>=1.0.1)", "pytest-black (>=0.3.7)", "pytest-mypy"]

[[package]]
name = "jaraco.functools"
version = "3.3.0"
description = "Functools like those found in stdlib"
category = "dev"
optional = false
python-versions = ">=3.6"

[package.dependencies]
more-itertools = "*"

[package.extras]
docs = ["sphinx", "jaraco.packaging (>=8.2)", "rst.linker (>=1.9)"]
testing = ["pytest (>=4.6)", "pytest-checkdocs (>=2.4)", "pytest-flake8", "pytest-cov", "pytest-enabler (>=1.0.1)", "jaraco.classes", "pytest-black (>=0.3.7)", "pytest-mypy"]

[[package]]
name = "jaraco.structures"
version = "2.1.0"
description = "Data structures by jaraco"
category = "dev"
optional = false
python-versions = ">=3.6"

[package.extras]
docs = ["sphinx", "jaraco.packaging (>=8.2)", "rst.linker (>=1.9)"]
testing = ["pytest (>=3.5,!=3.7.3)", "pytest-checkdocs (>=1.2.3)", "pytest-flake8", "pytest-cov", "pytest-enabler", "pytest-black (>=0.3.7)", "pytest-mypy"]

[[package]]
name = "jaraco.text"
version = "3.5.1"
description = "Module for text manipulation"
category = "dev"
optional = false
python-versions = ">=3.6"

[package.dependencies]
"jaraco.functools" = "*"

[package.extras]
docs = ["sphinx", "jaraco.packaging (>=8.2)", "rst.linker (>=1.9)"]
testing = ["pytest (>=4.6)", "pytest-checkdocs (>=2.4)", "pytest-flake8", "pytest-cov", "pytest-enabler (>=1.0.1)", "pytest-black (>=0.3.7)", "pytest-mypy"]

[[package]]
name = "jaraco.ui"
version = "2.3.0"
description = "User-Interface tools (mainly command-line)"
category = "dev"
optional = false
python-versions = ">=3.6"

[package.dependencies]
"jaraco.classes" = "*"
"jaraco.text" = "*"

[package.extras]
docs = ["sphinx", "jaraco.packaging (>=8.2)", "rst.linker (>=1.9)"]
testing = ["pytest (>=3.5,!=3.7.3)", "pytest-checkdocs (>=1.2.3)", "pytest-flake8", "pytest-cov", "pytest-enabler", "pytest-black (>=0.3.7)", "pytest-mypy"]

[[package]]
name = "jaraco.windows"
version = "5.7.0"
description = "Windows Routines by Jason R. Coombs"
category = "dev"
optional = false
python-versions = ">=3.6"

[package.dependencies]
"jaraco.collections" = "*"
"jaraco.structures" = ">=1.1.1"
"jaraco.text" = "*"
"jaraco.ui" = "*"
more-itertools = "*"
path = "*"

[package.extras]
docs = ["sphinx", "jaraco.packaging (>=8.2)", "rst.linker (>=1.9)"]
testing = ["pytest (>=4.6)", "pytest-checkdocs (>=2.4)", "pytest-flake8", "pytest-cov", "pytest-enabler (>=1.0.1)", "pytest-black (>=0.3.7)", "pytest-mypy"]

[[package]]
name = "jax"
version = "0.2.21"
description = "Differentiate, compile, and transform Numpy code."
category = "main"
optional = false
python-versions = ">=3.7"

[package.dependencies]
absl-py = "*"
numpy = ">=1.18"
opt_einsum = "*"
scipy = ">=1.2.1"

[package.extras]
cpu = ["jaxlib (==0.1.71)"]
cuda102 = ["jaxlib (==0.1.71+cuda102)"]
cuda111 = ["jaxlib (==0.1.71+cuda111)"]
minimum-jaxlib = ["jaxlib (==0.1.69)"]
tpu = ["jaxlib (==0.1.71)", "libtpu-nightly (==0.1.dev20210809)", "requests"]

[[package]]
name = "jaxlib"
version = "0.1.71"
description = "XLA library for JAX"
category = "main"
optional = false
python-versions = ">=3.7"

[package.dependencies]
absl-py = "*"
flatbuffers = ">=1.12,<3.0"
numpy = ">=1.18"
scipy = "*"

[[package]]
name = "jedi"
version = "0.18.0"
description = "An autocompletion tool for Python that can be used for text editors."
category = "dev"
optional = false
python-versions = ">=3.6"

[package.dependencies]
parso = ">=0.8.0,<0.9.0"

[package.extras]
qa = ["flake8 (==3.8.3)", "mypy (==0.782)"]
testing = ["Django (<3.1)", "colorama", "docopt", "pytest (<6.0.0)"]

[[package]]
name = "jinja2"
version = "3.0.2"
description = "A very fast and expressive template engine."
category = "dev"
optional = false
python-versions = ">=3.6"

[package.dependencies]
MarkupSafe = ">=2.0"

[package.extras]
i18n = ["Babel (>=2.7)"]

[[package]]
name = "json5"
version = "0.9.6"
description = "A Python implementation of the JSON5 data format."
category = "dev"
optional = false
python-versions = "*"

[package.extras]
dev = ["hypothesis"]

[[package]]
name = "jsonschema"
version = "4.0.1"
description = "An implementation of JSON Schema validation for Python"
category = "dev"
optional = false
python-versions = ">=3.7"

[package.dependencies]
attrs = ">=17.4.0"
importlib-metadata = {version = "*", markers = "python_version < \"3.8\""}
pyrsistent = ">=0.14.0,<0.17.0 || >0.17.0,<0.17.1 || >0.17.1,<0.17.2 || >0.17.2"

[package.extras]
format = ["fqdn", "idna", "isoduration", "jsonpointer (>1.13)", "rfc3339-validator", "rfc3987", "uri-template", "webcolors (>=1.11)"]
format_nongpl = ["fqdn", "idna", "isoduration", "jsonpointer (>1.13)", "rfc3339-validator", "rfc3986-validator (>0.1.0)", "uri-template", "webcolors (>=1.11)"]

[[package]]
name = "jupyter-client"
version = "7.0.6"
description = "Jupyter protocol implementation and client libraries"
category = "dev"
optional = false
python-versions = ">=3.6.1"

[package.dependencies]
entrypoints = "*"
jupyter-core = ">=4.6.0"
nest-asyncio = ">=1.5"
python-dateutil = ">=2.1"
pyzmq = ">=13"
tornado = ">=4.1"
traitlets = "*"

[package.extras]
doc = ["myst-parser", "sphinx (>=1.3.6)", "sphinx-rtd-theme", "sphinxcontrib-github-alt"]
test = ["codecov", "coverage", "ipykernel", "ipython", "mock", "mypy", "pre-commit", "pytest", "pytest-asyncio", "pytest-cov", "pytest-timeout", "jedi (<0.18)"]

[[package]]
name = "jupyter-core"
version = "4.8.1"
description = "Jupyter core package. A base package on which Jupyter projects rely."
category = "dev"
optional = false
python-versions = ">=3.6"

[package.dependencies]
pywin32 = {version = ">=1.0", markers = "sys_platform == \"win32\" and platform_python_implementation != \"PyPy\""}
traitlets = "*"

[[package]]
name = "jupyter-server"
version = "1.11.1"
description = "The backend—i.e. core services, APIs, and REST endpoints—to Jupyter web applications."
category = "dev"
optional = false
python-versions = ">=3.6"

[package.dependencies]
anyio = ">=3.1.0,<4"
argon2-cffi = "*"
ipython-genutils = "*"
jinja2 = "*"
jupyter-client = ">=6.1.1"
jupyter-core = ">=4.6.0"
nbconvert = "*"
nbformat = "*"
prometheus-client = "*"
pyzmq = ">=17"
requests-unixsocket = "*"
Send2Trash = "*"
terminado = ">=0.8.3"
tornado = ">=6.1.0"
traitlets = ">=4.2.1"
websocket-client = "*"

[package.extras]
test = ["coverage", "pytest (>=6.0)", "pytest-cov", "pytest-mock", "requests", "pytest-tornasync", "pytest-console-scripts", "ipykernel"]

[[package]]
name = "jupyterlab"
version = "3.1.18"
description = "JupyterLab computational environment"
category = "dev"
optional = false
python-versions = ">=3.6"

[package.dependencies]
ipython = "*"
jinja2 = ">=2.1"
jupyter-core = "*"
jupyter-server = ">=1.4,<2.0"
jupyterlab-server = ">=2.3,<3.0"
nbclassic = ">=0.2,<1.0"
packaging = "*"
tornado = ">=6.1.0"

[package.extras]
test = ["coverage", "pytest (>=6.0)", "pytest-cov", "pytest-console-scripts", "pytest-check-links (>=0.5)", "jupyterlab-server[test] (>=2.2,<3.0)", "requests", "requests-cache", "virtualenv", "check-manifest"]
ui-tests = ["build"]

[[package]]
name = "jupyterlab-pygments"
version = "0.1.2"
description = "Pygments theme using JupyterLab CSS variables"
category = "dev"
optional = false
python-versions = "*"

[package.dependencies]
pygments = ">=2.4.1,<3"

[[package]]
name = "jupyterlab-server"
version = "2.8.2"
description = "A set of server components for JupyterLab and JupyterLab like applications ."
category = "dev"
optional = false
python-versions = ">=3.6"

[package.dependencies]
babel = "*"
entrypoints = ">=0.2.2"
jinja2 = ">=2.10"
json5 = "*"
jsonschema = ">=3.0.1"
jupyter-server = ">=1.4,<2.0"
packaging = "*"
requests = "*"

[package.extras]
test = ["codecov", "ipykernel", "pytest (>=5.3.2)", "pytest-cov", "jupyter-server", "openapi-core (>=0.14.0,<0.15.0)", "pytest-console-scripts", "strict-rfc3339", "ruamel.yaml", "wheel"]

[[package]]
name = "jupyterlab-widgets"
version = "1.0.2"
description = "A JupyterLab extension."
category = "dev"
optional = false
python-versions = ">=3.6"

[[package]]
name = "jupytext"
version = "1.13.0"
description = "Jupyter notebooks as Markdown documents, Julia, Python or R scripts"
category = "dev"
optional = false
python-versions = "~=3.6"

[package.dependencies]
markdown-it-py = ">=1.0,<2.0"
mdit-py-plugins = "*"
nbformat = "*"
pyyaml = "*"
toml = "*"

[package.extras]
rst2md = ["sphinx-gallery (>=0.7.0,<0.8.0)"]
toml = ["toml"]

[[package]]
name = "kaggle"
version = "1.5.12"
description = "Kaggle API"
category = "dev"
optional = false
python-versions = "*"

[package.dependencies]
certifi = "*"
python-dateutil = "*"
python-slugify = "*"
requests = "*"
six = ">=1.10"
tqdm = "*"
urllib3 = "*"

[[package]]
name = "kiwisolver"
version = "1.3.2"
description = "A fast implementation of the Cassowary constraint solver"
category = "main"
optional = false
python-versions = ">=3.7"

[[package]]
name = "markdown"
version = "3.3.4"
description = "Python implementation of Markdown."
category = "dev"
optional = false
python-versions = ">=3.6"

[package.dependencies]
importlib-metadata = {version = "*", markers = "python_version < \"3.8\""}

[package.extras]
testing = ["coverage", "pyyaml"]

[[package]]
name = "markdown-it-py"
version = "1.1.0"
description = "Python port of markdown-it. Markdown parsing, done right!"
category = "dev"
optional = false
python-versions = "~=3.6"

[package.dependencies]
attrs = ">=19,<22"
typing-extensions = {version = ">=3.7.4", markers = "python_version < \"3.8\""}

[package.extras]
code_style = ["pre-commit (==2.6)"]
compare = ["commonmark (>=0.9.1,<0.10.0)", "markdown (>=3.2.2,<3.3.0)", "mistletoe-ebp (>=0.10.0,<0.11.0)", "mistune (>=0.8.4,<0.9.0)", "panflute (>=1.12,<2.0)"]
linkify = ["linkify-it-py (>=1.0,<2.0)"]
plugins = ["mdit-py-plugins"]
rtd = ["myst-nb (==0.13.0a1)", "pyyaml", "sphinx (>=2,<4)", "sphinx-copybutton", "sphinx-panels (>=0.4.0,<0.5.0)", "sphinx-book-theme"]
testing = ["coverage", "psutil", "pytest (>=3.6,<4)", "pytest-benchmark (>=3.2,<4.0)", "pytest-cov", "pytest-regressions"]

[[package]]
name = "markupsafe"
version = "2.0.1"
description = "Safely add untrusted strings to HTML/XML markup."
category = "dev"
optional = false
python-versions = ">=3.6"

[[package]]
name = "matplotlib"
version = "3.4.3"
description = "Python plotting package"
category = "main"
optional = false
python-versions = ">=3.7"

[package.dependencies]
cycler = ">=0.10"
kiwisolver = ">=1.0.1"
numpy = ">=1.16"
pillow = ">=6.2.0"
pyparsing = ">=2.2.1"
python-dateutil = ">=2.7"

[[package]]
name = "matplotlib-inline"
version = "0.1.3"
description = "Inline Matplotlib backend for Jupyter"
category = "dev"
optional = false
python-versions = ">=3.5"

[package.dependencies]
traitlets = "*"

[[package]]
name = "mdit-py-plugins"
version = "0.2.8"
description = "Collection of plugins for markdown-it-py"
category = "dev"
optional = false
python-versions = "~=3.6"

[package.dependencies]
markdown-it-py = ">=1.0,<2.0"

[package.extras]
code_style = ["pre-commit (==2.6)"]
rtd = ["myst-parser (==0.14.0a3)", "sphinx-book-theme (>=0.1.0,<0.2.0)"]
testing = ["coverage", "pytest (>=3.6,<4)", "pytest-cov", "pytest-regressions"]

[[package]]
name = "mergedeep"
version = "1.3.4"
description = "A deep merge function for 🐍."
category = "dev"
optional = false
python-versions = ">=3.6"

[[package]]
name = "mistune"
version = "0.8.4"
description = "The fastest markdown parser in pure Python"
category = "dev"
optional = false
python-versions = "*"

[[package]]
name = "mkdocs"
version = "1.2.2"
description = "Project documentation with Markdown."
category = "dev"
optional = false
python-versions = ">=3.6"

[package.dependencies]
click = ">=3.3"
ghp-import = ">=1.0"
importlib-metadata = ">=3.10"
Jinja2 = ">=2.10.1"
Markdown = ">=3.2.1"
mergedeep = ">=1.3.4"
packaging = ">=20.5"
PyYAML = ">=3.10"
pyyaml-env-tag = ">=0.1"
watchdog = ">=2.0"

[package.extras]
i18n = ["babel (>=2.9.0)"]

[[package]]
name = "mkdocs-autorefs"
version = "0.2.1"
description = "Automatically link across pages in MkDocs."
category = "dev"
optional = false
python-versions = ">=3.6,<4.0"

[package.dependencies]
Markdown = ">=3.3,<4.0"
mkdocs = ">=1.1,<2.0"

[[package]]
name = "mkdocs-jupyter"
version = "0.17.3"
description = ""
category = "dev"
optional = false
python-versions = ">=3.7"

[package.dependencies]
jupytext = ">=1.11.0,<2"
mkdocs = ">=1.1.0,<2"
nbconvert = ">=6.0.7,<7"

[package.extras]
dev = ["setuptools", "setuptools-scm", "pylint", "flake8", "black", "isort", "twine", "wheel", "jupyterlab", "pandas", "matplotlib", "plotly", "bokeh", "ipywidgets", "mkdocs (>=1.1.0,<2)", "nbconvert (>=6.0.7,<7)", "jupytext (>=1.11.0,<2)", "pytest", "pytest-cov", "mkdocs-material", "mkdocs-minify-plugin", "pygments", "pymdown-extensions"]
test = ["pytest", "pytest-cov", "toml"]

[[package]]
name = "mkdocs-material"
version = "7.3.0"
description = "A Material Design theme for MkDocs"
category = "dev"
optional = false
python-versions = "*"

[package.dependencies]
markdown = ">=3.2"
mkdocs = ">=1.2.2"
mkdocs-material-extensions = ">=1.0"
Pygments = ">=2.4"
pymdown-extensions = ">=7.0"

[[package]]
name = "mkdocs-material-extensions"
version = "1.0.3"
description = "Extension pack for Python Markdown."
category = "dev"
optional = false
python-versions = ">=3.6"

[[package]]
name = "mkdocstrings"
version = "0.15.2"
description = "Automatic documentation from sources, for MkDocs."
category = "dev"
optional = false
python-versions = ">=3.6,<4.0"

[package.dependencies]
Jinja2 = ">=2.11.1,<4.0"
Markdown = ">=3.3,<4.0"
MarkupSafe = ">=1.1,<3.0"
mkdocs = ">=1.1.1,<2.0.0"
mkdocs-autorefs = ">=0.1,<0.3"
pymdown-extensions = ">=6.3,<9.0"
pytkdocs = ">=0.2.0,<0.12.0"

[[package]]
name = "more-itertools"
version = "8.10.0"
description = "More routines for operating on iterables, beyond itertools"
category = "dev"
optional = false
python-versions = ">=3.5"

[[package]]
name = "msgpack"
version = "1.0.2"
description = "MessagePack (de)serializer."
category = "main"
optional = false
python-versions = "*"

[[package]]
name = "mypy-extensions"
version = "0.4.3"
description = "Experimental type system extensions for programs checked with the mypy typechecker."
category = "dev"
optional = false
python-versions = "*"

[[package]]
name = "nbclassic"
version = "0.3.2"
description = "Jupyter Notebook as a Jupyter Server Extension."
category = "dev"
optional = false
python-versions = ">=3.6"

[package.dependencies]
jupyter-server = ">=1.8,<2.0"
notebook = "<7"

[package.extras]
test = ["pytest", "pytest-tornasync", "pytest-console-scripts"]

[[package]]
name = "nbclient"
version = "0.5.4"
description = "A client library for executing notebooks. Formerly nbconvert's ExecutePreprocessor."
category = "dev"
optional = false
python-versions = ">=3.6.1"

[package.dependencies]
jupyter-client = ">=6.1.5"
nbformat = ">=5.0"
nest-asyncio = "*"
traitlets = ">=4.2"

[package.extras]
dev = ["codecov", "coverage", "ipython", "ipykernel", "ipywidgets", "pytest (>=4.1)", "pytest-cov (>=2.6.1)", "check-manifest", "flake8", "mypy", "tox", "bumpversion", "xmltodict", "pip (>=18.1)", "wheel (>=0.31.0)", "setuptools (>=38.6.0)", "twine (>=1.11.0)", "black"]
sphinx = ["Sphinx (>=1.7)", "sphinx-book-theme", "mock", "moto", "myst-parser"]
test = ["codecov", "coverage", "ipython", "ipykernel", "ipywidgets", "pytest (>=4.1)", "pytest-cov (>=2.6.1)", "check-manifest", "flake8", "mypy", "tox", "bumpversion", "xmltodict", "pip (>=18.1)", "wheel (>=0.31.0)", "setuptools (>=38.6.0)", "twine (>=1.11.0)", "black"]

[[package]]
name = "nbconvert"
version = "6.2.0"
description = "Converting Jupyter Notebooks"
category = "dev"
optional = false
python-versions = ">=3.7"

[package.dependencies]
bleach = "*"
defusedxml = "*"
entrypoints = ">=0.2.2"
jinja2 = ">=2.4"
jupyter-core = "*"
jupyterlab-pygments = "*"
mistune = ">=0.8.1,<2"
nbclient = ">=0.5.0,<0.6.0"
nbformat = ">=4.4"
pandocfilters = ">=1.4.1"
pygments = ">=2.4.1"
testpath = "*"
traitlets = ">=5.0"

[package.extras]
all = ["pytest", "pytest-cov", "pytest-dependency", "ipykernel", "ipywidgets (>=7)", "pyppeteer (==0.2.6)", "tornado (>=4.0)", "sphinx (>=1.5.1)", "sphinx-rtd-theme", "nbsphinx (>=0.2.12)", "ipython"]
docs = ["sphinx (>=1.5.1)", "sphinx-rtd-theme", "nbsphinx (>=0.2.12)", "ipython"]
serve = ["tornado (>=4.0)"]
test = ["pytest", "pytest-cov", "pytest-dependency", "ipykernel", "ipywidgets (>=7)", "pyppeteer (==0.2.6)"]
webpdf = ["pyppeteer (==0.2.6)"]

[[package]]
name = "nbformat"
version = "5.1.3"
description = "The Jupyter Notebook format"
category = "dev"
optional = false
python-versions = ">=3.5"

[package.dependencies]
ipython-genutils = "*"
jsonschema = ">=2.4,<2.5.0 || >2.5.0"
jupyter-core = "*"
traitlets = ">=4.1"

[package.extras]
fast = ["fastjsonschema"]
test = ["check-manifest", "fastjsonschema", "testpath", "pytest", "pytest-cov"]

[[package]]
name = "nest-asyncio"
version = "1.5.1"
description = "Patch asyncio to allow nested event loops"
category = "dev"
optional = false
python-versions = ">=3.5"

[[package]]
name = "nodeenv"
version = "1.6.0"
description = "Node.js virtual environment builder"
category = "dev"
optional = false
python-versions = "*"

[[package]]
name = "notebook"
version = "6.4.4"
description = "A web-based notebook environment for interactive computing"
category = "dev"
optional = false
python-versions = ">=3.6"

[package.dependencies]
argon2-cffi = "*"
ipykernel = "*"
ipython-genutils = "*"
jinja2 = "*"
jupyter-client = ">=5.3.4"
jupyter-core = ">=4.6.1"
nbconvert = "*"
nbformat = "*"
prometheus-client = "*"
pyzmq = ">=17"
Send2Trash = ">=1.5.0"
terminado = ">=0.8.3"
tornado = ">=6.1"
traitlets = ">=4.2.1"

[package.extras]
docs = ["sphinx", "nbsphinx", "sphinxcontrib-github-alt", "sphinx-rtd-theme", "myst-parser"]
json-logging = ["json-logging"]
test = ["pytest", "coverage", "requests", "nbval", "selenium", "pytest-cov", "requests-unixsocket"]

[[package]]
name = "numpy"
version = "1.21.1"
description = "NumPy is the fundamental package for array computing with Python."
category = "main"
optional = false
python-versions = ">=3.7"

[[package]]
name = "opt-einsum"
version = "3.3.0"
description = "Optimizing numpys einsum function"
category = "main"
optional = false
python-versions = ">=3.5"

[package.dependencies]
numpy = ">=1.7"

[package.extras]
docs = ["sphinx (==1.2.3)", "sphinxcontrib-napoleon", "sphinx-rtd-theme", "numpydoc"]
tests = ["pytest", "pytest-cov", "pytest-pep8"]

[[package]]
name = "optax"
version = "0.0.9"
description = "A gradient processing and optimisation library in JAX."
category = "main"
optional = false
python-versions = ">=3.6"

[package.dependencies]
absl-py = ">=0.7.1"
chex = ">=0.0.4"
jax = ">=0.1.55"
jaxlib = ">=0.1.37"
numpy = ">=1.18.0"

[[package]]
name = "packaging"
version = "21.0"
description = "Core utilities for Python packages"
category = "dev"
optional = false
python-versions = ">=3.6"

[package.dependencies]
pyparsing = ">=2.0.2"

[[package]]
name = "pandas"
version = "1.1.5"
description = "Powerful data structures for data analysis, time series, and statistics"
category = "dev"
optional = false
python-versions = ">=3.6.1"

[package.dependencies]
numpy = ">=1.15.4"
python-dateutil = ">=2.7.3"
pytz = ">=2017.2"

[package.extras]
test = ["pytest (>=4.0.2)", "pytest-xdist", "hypothesis (>=3.58)"]

[[package]]
name = "pandocfilters"
version = "1.5.0"
description = "Utilities for writing pandoc filters in python"
category = "dev"
optional = false
python-versions = ">=2.7, !=3.0.*, !=3.1.*, !=3.2.*, !=3.3.*"

[[package]]
name = "parso"
version = "0.8.2"
description = "A Python Parser"
category = "dev"
optional = false
python-versions = ">=3.6"

[package.extras]
qa = ["flake8 (==3.8.3)", "mypy (==0.782)"]
testing = ["docopt", "pytest (<6.0.0)"]

[[package]]
name = "path"
version = "16.2.0"
description = "A module wrapper for os.path"
category = "dev"
optional = false
python-versions = ">=3.6"

[package.extras]
docs = ["sphinx", "jaraco.packaging (>=8.2)", "rst.linker (>=1.9)", "jaraco.tidelift (>=1.4)"]
testing = ["pytest (>=4.6)", "pytest-checkdocs (>=2.4)", "pytest-flake8", "pytest-cov", "pytest-enabler (>=1.0.1)", "appdirs", "packaging", "pygments", "pytest-black (>=0.3.7)", "pytest-mypy", "pywin32"]

[[package]]
name = "pathspec"
version = "0.9.0"
description = "Utility library for gitignore style pattern matching of file paths."
category = "dev"
optional = false
python-versions = "!=3.0.*,!=3.1.*,!=3.2.*,!=3.3.*,!=3.4.*,>=2.7"

[[package]]
name = "pexpect"
version = "4.8.0"
description = "Pexpect allows easy control of interactive console applications."
category = "dev"
optional = false
python-versions = "*"

[package.dependencies]
ptyprocess = ">=0.5"

[[package]]
name = "pickleshare"
version = "0.7.5"
description = "Tiny 'shelve'-like database with concurrency support"
category = "dev"
optional = false
python-versions = "*"

[[package]]
name = "pillow"
version = "8.3.2"
description = "Python Imaging Library (Fork)"
category = "main"
optional = false
python-versions = ">=3.6"

[[package]]
name = "platformdirs"
version = "2.4.0"
description = "A small Python module for determining appropriate platform-specific dirs, e.g. a \"user data dir\"."
category = "dev"
optional = false
python-versions = ">=3.6"

[package.extras]
docs = ["Sphinx (>=4)", "furo (>=2021.7.5b38)", "proselint (>=0.10.2)", "sphinx-autodoc-typehints (>=1.12)"]
test = ["appdirs (==1.4.4)", "pytest (>=6)", "pytest-cov (>=2.7)", "pytest-mock (>=3.6)"]

[[package]]
name = "pluggy"
version = "0.13.1"
description = "plugin and hook calling mechanisms for python"
category = "dev"
optional = false
python-versions = ">=2.7, !=3.0.*, !=3.1.*, !=3.2.*, !=3.3.*"

[package.dependencies]
importlib-metadata = {version = ">=0.12", markers = "python_version < \"3.8\""}

[package.extras]
dev = ["pre-commit", "tox"]

[[package]]
name = "pre-commit"
version = "2.15.0"
description = "A framework for managing and maintaining multi-language pre-commit hooks."
category = "dev"
optional = false
python-versions = ">=3.6.1"

[package.dependencies]
cfgv = ">=2.0.0"
identify = ">=1.0.0"
importlib-metadata = {version = "*", markers = "python_version < \"3.8\""}
nodeenv = ">=0.11.1"
pyyaml = ">=5.1"
toml = "*"
virtualenv = ">=20.0.8"

[[package]]
name = "prometheus-client"
version = "0.11.0"
description = "Python client for the Prometheus monitoring system."
category = "dev"
optional = false
python-versions = ">=2.7, !=3.0.*, !=3.1.*, !=3.2.*, !=3.3.*"

[package.extras]
twisted = ["twisted"]

[[package]]
name = "prompt-toolkit"
version = "3.0.20"
description = "Library for building powerful interactive command lines in Python"
category = "dev"
optional = false
python-versions = ">=3.6.2"

[package.dependencies]
wcwidth = "*"

[[package]]
name = "protobuf"
version = "3.18.1"
description = "Protocol Buffers"
category = "dev"
optional = false
python-versions = ">=3.5"

[[package]]
name = "ptyprocess"
version = "0.7.0"
description = "Run a subprocess in a pseudo terminal"
category = "dev"
optional = false
python-versions = "*"

[[package]]
name = "py"
version = "1.10.0"
description = "library with cross-python path, ini-parsing, io, code, log facilities"
category = "dev"
optional = false
python-versions = ">=2.7, !=3.0.*, !=3.1.*, !=3.2.*, !=3.3.*"

[[package]]
name = "pyarrow"
version = "5.0.0"
description = "Python library for Apache Arrow"
category = "dev"
optional = false
python-versions = ">=3.6"

[package.dependencies]
numpy = ">=1.16.6"

[[package]]
name = "pycparser"
version = "2.20"
description = "C parser in Python"
category = "dev"
optional = false
python-versions = ">=2.7, !=3.0.*, !=3.1.*, !=3.2.*, !=3.3.*"

[[package]]
name = "pydeck"
version = "0.7.0"
description = "Widget for deck.gl maps"
category = "dev"
optional = false
python-versions = ">=3.7"

[package.dependencies]
ipykernel = {version = ">=5.1.2", markers = "python_version >= \"3.4\""}
ipywidgets = ">=7.0.0"
jinja2 = ">=2.10.1"
numpy = ">=1.16.4"
traitlets = ">=4.3.2"

[package.extras]
testing = ["pytest"]

[[package]]
name = "pygments"
version = "2.10.0"
description = "Pygments is a syntax highlighting package written in Python."
category = "main"
optional = false
python-versions = ">=3.5"

[[package]]
name = "pymdown-extensions"
version = "8.2"
description = "Extension pack for Python Markdown."
category = "dev"
optional = false
python-versions = ">=3.6"

[package.dependencies]
Markdown = ">=3.2"

[[package]]
name = "pyparsing"
version = "2.4.7"
description = "Python parsing module"
category = "main"
optional = false
python-versions = ">=2.6, !=3.0.*, !=3.1.*, !=3.2.*"

[[package]]
name = "pyrsistent"
version = "0.18.0"
description = "Persistent/Functional/Immutable data structures"
category = "dev"
optional = false
python-versions = ">=3.6"

[[package]]
name = "pytest"
version = "5.4.3"
description = "pytest: simple powerful testing with Python"
category = "dev"
optional = false
python-versions = ">=3.5"

[package.dependencies]
atomicwrites = {version = ">=1.0", markers = "sys_platform == \"win32\""}
attrs = ">=17.4.0"
colorama = {version = "*", markers = "sys_platform == \"win32\""}
importlib-metadata = {version = ">=0.12", markers = "python_version < \"3.8\""}
more-itertools = ">=4.0.0"
packaging = "*"
pluggy = ">=0.12,<1.0"
py = ">=1.5.0"
wcwidth = "*"

[package.extras]
checkqa-mypy = ["mypy (==v0.761)"]
testing = ["argcomplete", "hypothesis (>=3.56)", "mock", "nose", "requests", "xmlschema"]

[[package]]
name = "python-dateutil"
version = "2.8.2"
description = "Extensions to the standard Python datetime module"
category = "main"
optional = false
python-versions = "!=3.0.*,!=3.1.*,!=3.2.*,>=2.7"

[package.dependencies]
six = ">=1.5"

[[package]]
name = "python-slugify"
version = "5.0.2"
description = "A Python Slugify application that handles Unicode"
category = "dev"
optional = false
python-versions = ">=3.6"

[package.dependencies]
text-unidecode = ">=1.3"

[package.extras]
unidecode = ["Unidecode (>=1.1.1)"]

[[package]]
name = "pytkdocs"
version = "0.11.1"
description = "Load Python objects documentation."
category = "dev"
optional = false
python-versions = ">=3.6.1,<4.0.0"

[package.dependencies]
astunparse = {version = ">=1.6.3,<2.0.0", markers = "python_version < \"3.9\""}
cached-property = {version = ">=1.5.2,<2.0.0", markers = "python_version < \"3.8\""}
typing-extensions = {version = ">=3.7.4.3,<4.0.0.0", markers = "python_version < \"3.8\""}

[package.extras]
numpy-style = ["docstring_parser (>=0.7.3,<0.8.0)"]

[[package]]
name = "pytz"
version = "2021.3"
description = "World timezone definitions, modern and historical"
category = "dev"
optional = false
python-versions = "*"

[[package]]
name = "pywin32"
version = "301"
description = "Python for Window Extensions"
category = "dev"
optional = false
python-versions = "*"

[[package]]
name = "pywinpty"
version = "1.1.4"
description = "Pseudo terminal support for Windows from Python."
category = "dev"
optional = false
python-versions = ">=3.6"

[[package]]
name = "pyyaml"
version = "5.4.1"
description = "YAML parser and emitter for Python"
category = "main"
optional = false
python-versions = ">=2.7, !=3.0.*, !=3.1.*, !=3.2.*, !=3.3.*, !=3.4.*, !=3.5.*"

[[package]]
name = "pyyaml-env-tag"
version = "0.1"
description = "A custom YAML tag for referencing environment variables in YAML files. "
category = "dev"
optional = false
python-versions = ">=3.6"

[package.dependencies]
pyyaml = "*"

[[package]]
name = "pyzmq"
version = "22.3.0"
description = "Python bindings for 0MQ"
category = "dev"
optional = false
python-versions = ">=3.6"

[package.dependencies]
cffi = {version = "*", markers = "implementation_name == \"pypy\""}
py = {version = "*", markers = "implementation_name == \"pypy\""}

[[package]]
name = "regex"
version = "2021.9.30"
description = "Alternative regular expression module, to replace re."
category = "dev"
optional = false
python-versions = "*"

[[package]]
name = "requests"
version = "2.26.0"
description = "Python HTTP for Humans."
category = "dev"
optional = false
python-versions = ">=2.7, !=3.0.*, !=3.1.*, !=3.2.*, !=3.3.*, !=3.4.*, !=3.5.*"

[package.dependencies]
certifi = ">=2017.4.17"
charset-normalizer = {version = ">=2.0.0,<2.1.0", markers = "python_version >= \"3\""}
idna = {version = ">=2.5,<4", markers = "python_version >= \"3\""}
urllib3 = ">=1.21.1,<1.27"

[package.extras]
socks = ["PySocks (>=1.5.6,!=1.5.7)", "win-inet-pton"]
use_chardet_on_py3 = ["chardet (>=3.0.2,<5)"]

[[package]]
name = "requests-unixsocket"
version = "0.2.0"
description = "Use requests to talk HTTP via a UNIX domain socket"
category = "dev"
optional = false
python-versions = "*"

[package.dependencies]
requests = ">=1.1"
urllib3 = ">=1.8"

[[package]]
name = "rfc3986"
version = "1.5.0"
description = "Validating URI References per RFC 3986"
category = "dev"
optional = false
python-versions = "*"

[package.extras]
idna2008 = ["idna"]

[[package]]
name = "rich"
version = "10.12.0"
description = "Render rich text, tables, progress bars, syntax highlighting, markdown and more to the terminal"
category = "main"
optional = false
python-versions = ">=3.6.2,<4.0.0"

[package.dependencies]
colorama = ">=0.4.0,<0.5.0"
commonmark = ">=0.9.0,<0.10.0"
pygments = ">=2.6.0,<3.0.0"
typing-extensions = {version = ">=3.7.4,<4.0.0", markers = "python_version < \"3.8\""}

[package.extras]
jupyter = ["ipywidgets (>=7.5.1,<8.0.0)"]

[[package]]
name = "scipy"
version = "1.6.1"
description = "SciPy: Scientific Library for Python"
category = "main"
optional = false
python-versions = ">=3.7"

[package.dependencies]
numpy = ">=1.16.5"

[[package]]
name = "send2trash"
version = "1.8.0"
description = "Send file to trash natively under Mac OS X, Windows and Linux."
category = "dev"
optional = false
python-versions = "*"

[package.extras]
nativelib = ["pyobjc-framework-cocoa", "pywin32"]
objc = ["pyobjc-framework-cocoa"]
win32 = ["pywin32"]

[[package]]
name = "six"
version = "1.16.0"
description = "Python 2 and 3 compatibility utilities"
category = "main"
optional = false
python-versions = ">=2.7, !=3.0.*, !=3.1.*, !=3.2.*"

[[package]]
name = "smmap"
version = "4.0.0"
description = "A pure Python implementation of a sliding window memory map manager"
category = "dev"
optional = false
python-versions = ">=3.5"

[[package]]
name = "sniffio"
version = "1.2.0"
description = "Sniff out which async library your code is running under"
category = "dev"
optional = false
python-versions = ">=3.5"

[[package]]
name = "sortedcontainers"
version = "2.4.0"
description = "Sorted Containers -- Sorted List, Sorted Dict, Sorted Set"
category = "dev"
optional = false
python-versions = "*"

[[package]]
name = "streambook"
version = "0.2"
description = ""
category = "dev"
optional = false
python-versions = ">=3.6"

[package.dependencies]
in-place = "*"
jupytext = "*"
mistune = "*"
streamlit = "*"
typer = "*"
watchdog = "*"

[[package]]
name = "streamlit"
version = "0.81.1"
description = "The fastest way to build data apps in Python"
category = "dev"
optional = false
python-versions = ">=3.6"

[package.dependencies]
altair = ">=3.2.0"
astor = "*"
base58 = "*"
blinker = "*"
cachetools = ">=4.0"
click = ">=7.0"
gitpython = "*"
numpy = "*"
packaging = "*"
pandas = ">=0.21.0"
pillow = ">=6.2.0"
protobuf = ">=3.6.0,<3.11 || >3.11"
pyarrow = {version = "*", markers = "python_version < \"3.9\""}
pydeck = ">=0.1.dev5"
python-dateutil = "*"
requests = "*"
toml = "*"
tornado = ">=5.0"
tzlocal = "*"
validators = "*"
watchdog = {version = "*", markers = "platform_system != \"Darwin\""}

[[package]]
name = "terminado"
version = "0.12.1"
description = "Tornado websocket backend for the Xterm.js Javascript terminal emulator library."
category = "dev"
optional = false
python-versions = ">=3.6"

[package.dependencies]
ptyprocess = {version = "*", markers = "os_name != \"nt\""}
pywinpty = {version = ">=1.1.0", markers = "os_name == \"nt\""}
tornado = ">=4"

[package.extras]
test = ["pytest"]

[[package]]
name = "testpath"
version = "0.5.0"
description = "Test utilities for code working with files and commands"
category = "dev"
optional = false
python-versions = ">= 3.5"

[package.extras]
test = ["pytest", "pathlib2"]

[[package]]
name = "text-unidecode"
version = "1.3"
description = "The most basic Text::Unidecode port"
category = "dev"
optional = false
python-versions = "*"

[[package]]
name = "toml"
version = "0.10.2"
description = "Python Library for Tom's Obvious, Minimal Language"
category = "dev"
optional = false
python-versions = ">=2.6, !=3.0.*, !=3.1.*, !=3.2.*"

[[package]]
name = "tomli"
version = "1.2.1"
description = "A lil' TOML parser"
category = "dev"
optional = false
python-versions = ">=3.6"

[[package]]
name = "toolz"
version = "0.11.1"
description = "List processing tools and functional utilities"
category = "main"
optional = false
python-versions = ">=3.5"

[[package]]
name = "tornado"
version = "6.1"
description = "Tornado is a Python web framework and asynchronous networking library, originally developed at FriendFeed."
category = "dev"
optional = false
python-versions = ">= 3.5"

[[package]]
name = "tqdm"
version = "4.62.3"
description = "Fast, Extensible Progress Meter"
category = "dev"
optional = false
python-versions = "!=3.0.*,!=3.1.*,!=3.2.*,!=3.3.*,>=2.7"

[package.dependencies]
colorama = {version = "*", markers = "platform_system == \"Windows\""}

[package.extras]
dev = ["py-make (>=0.1.0)", "twine", "wheel"]
notebook = ["ipywidgets (>=6)"]
telegram = ["requests"]

[[package]]
name = "traitlets"
version = "5.1.0"
description = "Traitlets Python configuration system"
category = "dev"
optional = false
python-versions = ">=3.7"

[package.extras]
test = ["pytest"]

[[package]]
name = "treeo"
<<<<<<< HEAD
version = "0.0.3"
description = ""
category = "main"
optional = false
python-versions = "^3.7"
develop = true

[package.dependencies]
jax = "^0.2.18"
jaxlib = "^0.1.70"
typing-extensions = "^3.10.0"

[package.source]
type = "directory"
url = "../treeo"
=======
version = "0.0.4"
description = ""
category = "main"
optional = false
python-versions = ">=3.7,<4.0"

[package.dependencies]
jax = ">=0.2.18,<0.3.0"
jaxlib = ">=0.1.70,<0.2.0"
typing-extensions = ">=3.10.0,<4.0.0"
>>>>>>> 46f69d3f

[[package]]
name = "typed-ast"
version = "1.4.3"
description = "a fork of Python 2 and 3 ast modules with type comment support"
category = "dev"
optional = false
python-versions = "*"

[[package]]
name = "typer"
version = "0.4.0"
description = "Typer, build great CLIs. Easy to code. Based on Python type hints."
category = "dev"
optional = false
python-versions = ">=3.6"

[package.dependencies]
click = ">=7.1.1,<9.0.0"

[package.extras]
all = ["colorama (>=0.4.3,<0.5.0)", "shellingham (>=1.3.0,<2.0.0)"]
dev = ["autoflake (>=1.3.1,<2.0.0)", "flake8 (>=3.8.3,<4.0.0)"]
doc = ["mkdocs (>=1.1.2,<2.0.0)", "mkdocs-material (>=5.4.0,<6.0.0)", "markdown-include (>=0.5.1,<0.6.0)"]
test = ["shellingham (>=1.3.0,<2.0.0)", "pytest (>=4.4.0,<5.4.0)", "pytest-cov (>=2.10.0,<3.0.0)", "coverage (>=5.2,<6.0)", "pytest-xdist (>=1.32.0,<2.0.0)", "pytest-sugar (>=0.9.4,<0.10.0)", "mypy (==0.910)", "black (>=19.10b0,<20.0b0)", "isort (>=5.0.6,<6.0.0)"]

[[package]]
name = "typing-extensions"
version = "3.10.0.2"
description = "Backported and Experimental Type Hints for Python 3.5+"
category = "main"
optional = false
python-versions = "*"

[[package]]
name = "tzdata"
version = "2021.2.post0"
description = "Provider of IANA time zone data"
category = "dev"
optional = false
python-versions = ">=2"

[[package]]
name = "tzlocal"
version = "3.0"
description = "tzinfo object for the local timezone"
category = "dev"
optional = false
python-versions = ">=3.6"

[package.dependencies]
"backports.zoneinfo" = {version = "*", markers = "python_version < \"3.9\""}
tzdata = {version = "*", markers = "platform_system == \"Windows\""}

[package.extras]
test = ["pytest-mock (>=3.3)", "pytest (>=4.3)"]

[[package]]
name = "urllib3"
version = "1.26.7"
description = "HTTP library with thread-safe connection pooling, file post, and more."
category = "dev"
optional = false
python-versions = ">=2.7, !=3.0.*, !=3.1.*, !=3.2.*, !=3.3.*, !=3.4.*, <4"

[package.extras]
brotli = ["brotlipy (>=0.6.0)"]
secure = ["pyOpenSSL (>=0.14)", "cryptography (>=1.3.4)", "idna (>=2.0.0)", "certifi", "ipaddress"]
socks = ["PySocks (>=1.5.6,!=1.5.7,<2.0)"]

[[package]]
name = "validators"
version = "0.18.2"
description = "Python Data Validation for Humans™."
category = "dev"
optional = false
python-versions = ">=3.4"

[package.dependencies]
decorator = ">=3.4.0"
six = ">=1.4.0"

[package.extras]
test = ["pytest (>=2.2.3)", "flake8 (>=2.4.0)", "isort (>=4.2.2)"]

[[package]]
name = "virtualenv"
version = "20.8.1"
description = "Virtual Python Environment builder"
category = "dev"
optional = false
python-versions = "!=3.0.*,!=3.1.*,!=3.2.*,!=3.3.*,!=3.4.*,>=2.7"

[package.dependencies]
"backports.entry-points-selectable" = ">=1.0.4"
distlib = ">=0.3.1,<1"
filelock = ">=3.0.0,<4"
importlib-metadata = {version = ">=0.12", markers = "python_version < \"3.8\""}
platformdirs = ">=2,<3"
six = ">=1.9.0,<2"

[package.extras]
docs = ["proselint (>=0.10.2)", "sphinx (>=3)", "sphinx-argparse (>=0.2.5)", "sphinx-rtd-theme (>=0.4.3)", "towncrier (>=19.9.0rc1)"]
testing = ["coverage (>=4)", "coverage-enable-subprocess (>=1)", "flaky (>=3)", "pytest (>=4)", "pytest-env (>=0.6.2)", "pytest-freezegun (>=0.4.1)", "pytest-mock (>=2)", "pytest-randomly (>=1)", "pytest-timeout (>=1)", "packaging (>=20.0)"]

[[package]]
name = "watchdog"
version = "2.1.6"
description = "Filesystem events monitoring"
category = "dev"
optional = false
python-versions = ">=3.6"

[package.extras]
watchmedo = ["PyYAML (>=3.10)"]

[[package]]
name = "wcwidth"
version = "0.2.5"
description = "Measures the displayed width of unicode strings in a terminal"
category = "dev"
optional = false
python-versions = "*"

[[package]]
name = "webencodings"
version = "0.5.1"
description = "Character encoding aliases for legacy web content"
category = "dev"
optional = false
python-versions = "*"

[[package]]
name = "websocket-client"
version = "1.2.1"
description = "WebSocket client for Python with low level API options"
category = "dev"
optional = false
python-versions = ">=3.6"

[package.extras]
optional = ["python-socks", "wsaccel"]
test = ["websockets"]

[[package]]
name = "widgetsnbextension"
version = "3.5.1"
description = "IPython HTML widgets for Jupyter"
category = "dev"
optional = false
python-versions = "*"

[package.dependencies]
notebook = ">=4.4.1"

[[package]]
name = "zipp"
version = "3.6.0"
description = "Backport of pathlib-compatible object wrapper for zip files"
category = "dev"
optional = false
python-versions = ">=3.6"

[package.extras]
docs = ["sphinx", "jaraco.packaging (>=8.2)", "rst.linker (>=1.9)"]
testing = ["pytest (>=4.6)", "pytest-checkdocs (>=2.4)", "pytest-flake8", "pytest-cov", "pytest-enabler (>=1.0.1)", "jaraco.itertools", "func-timeout", "pytest-black (>=0.3.7)", "pytest-mypy"]

[metadata]
lock-version = "1.1"
python-versions = "^3.7"
<<<<<<< HEAD
content-hash = "a6e8f39344e54c38185d2951f3bf323b06eca502ca0eacc510996bb36e73df68"
=======
content-hash = "f7d299bb2046dec4ae8e43475ca1a495ff23102607318311b1dc802630b52e58"
>>>>>>> 46f69d3f

[metadata.files]
absl-py = [
    {file = "absl-py-0.14.1.tar.gz", hash = "sha256:eb0383bd431c0d7b2320179904cab00120a10977e3c9671d99efbbed17efb55a"},
    {file = "absl_py-0.14.1-py3-none-any.whl", hash = "sha256:565a2c1be855e466e697e1be6b9876c2435dda926954d1de4abf0d592561ece8"},
]
aiofiles = [
    {file = "aiofiles-0.4.0-py3-none-any.whl", hash = "sha256:1e644c2573f953664368de28d2aa4c89dfd64550429d0c27c4680ccd3aa4985d"},
    {file = "aiofiles-0.4.0.tar.gz", hash = "sha256:021ea0ba314a86027c166ecc4b4c07f2d40fc0f4b3a950d1868a0f2571c2bbee"},
]
altair = [
    {file = "altair-4.1.0-py3-none-any.whl", hash = "sha256:7748841a1bea8354173d1140bef6d3b58bea21d201f562528e9599ea384feb7f"},
    {file = "altair-4.1.0.tar.gz", hash = "sha256:3edd30d4f4bb0a37278b72578e7e60bc72045a8e6704179e2f4738e35bc12931"},
]
anyio = [
    {file = "anyio-3.3.2-py3-none-any.whl", hash = "sha256:c32da314c510b34a862f5afeaf8a446ffed2c2fde21583e654bd71ecfb5b744b"},
    {file = "anyio-3.3.2.tar.gz", hash = "sha256:0b993a2ef6c1dc456815c2b5ca2819f382f20af98087cc2090a4afed3a501436"},
]
appnope = [
    {file = "appnope-0.1.2-py2.py3-none-any.whl", hash = "sha256:93aa393e9d6c54c5cd570ccadd8edad61ea0c4b9ea7a01409020c9aa019eb442"},
    {file = "appnope-0.1.2.tar.gz", hash = "sha256:dd83cd4b5b460958838f6eb3000c660b1f9caf2a5b1de4264e941512f603258a"},
]
argcomplete = [
    {file = "argcomplete-1.12.3-py2.py3-none-any.whl", hash = "sha256:291f0beca7fd49ce285d2f10e4c1c77e9460cf823eef2de54df0c0fec88b0d81"},
    {file = "argcomplete-1.12.3.tar.gz", hash = "sha256:2c7dbffd8c045ea534921e63b0be6fe65e88599990d8dc408ac8c542b72a5445"},
]
argon2-cffi = [
    {file = "argon2-cffi-21.1.0.tar.gz", hash = "sha256:f710b61103d1a1f692ca3ecbd1373e28aa5e545ac625ba067ff2feca1b2bb870"},
    {file = "argon2_cffi-21.1.0-cp35-abi3-macosx_10_14_x86_64.whl", hash = "sha256:217b4f0f853ccbbb5045242946ad2e162e396064575860141b71a85eb47e475a"},
    {file = "argon2_cffi-21.1.0-cp35-abi3-manylinux_2_5_x86_64.manylinux1_x86_64.whl", hash = "sha256:fa7e7d1fc22514a32b1761fdfa1882b6baa5c36bb3ef557bdd69e6fc9ba14a41"},
    {file = "argon2_cffi-21.1.0-cp35-abi3-win32.whl", hash = "sha256:e4d8f0ae1524b7b0372a3e574a2561cbdddb3fdb6c28b70a72868189bda19659"},
    {file = "argon2_cffi-21.1.0-cp35-abi3-win_amd64.whl", hash = "sha256:65213a9174320a1aee03fe826596e0620783966b49eb636955958b3074e87ff9"},
    {file = "argon2_cffi-21.1.0-pp36-pypy36_pp73-macosx_10_7_x86_64.whl", hash = "sha256:245f64a203012b144b7b8c8ea6d468cb02b37caa5afee5ba4a10c80599334f6a"},
    {file = "argon2_cffi-21.1.0-pp36-pypy36_pp73-manylinux_2_5_x86_64.manylinux1_x86_64.manylinux_2_12_x86_64.manylinux2010_x86_64.whl", hash = "sha256:4ad152c418f7eb640eac41ac815534e6aa61d1624530b8e7779114ecfbf327f8"},
    {file = "argon2_cffi-21.1.0-pp36-pypy36_pp73-win32.whl", hash = "sha256:bc513db2283c385ea4da31a2cd039c33380701f376f4edd12fe56db118a3b21a"},
    {file = "argon2_cffi-21.1.0-pp37-pypy37_pp73-macosx_10_7_x86_64.whl", hash = "sha256:c7a7c8cc98ac418002090e4add5bebfff1b915ea1cb459c578cd8206fef10378"},
    {file = "argon2_cffi-21.1.0-pp37-pypy37_pp73-manylinux_2_5_x86_64.manylinux1_x86_64.manylinux_2_12_x86_64.manylinux2010_x86_64.whl", hash = "sha256:165cadae5ac1e26644f5ade3bd9c18d89963be51d9ea8817bd671006d7909057"},
    {file = "argon2_cffi-21.1.0-pp37-pypy37_pp73-win_amd64.whl", hash = "sha256:566ffb581bbd9db5562327aee71b2eda24a1c15b23a356740abe3c011bbe0dcb"},
]
astor = [
    {file = "astor-0.8.1-py2.py3-none-any.whl", hash = "sha256:070a54e890cefb5b3739d19f30f5a5ec840ffc9c50ffa7d23cc9fc1a38ebbfc5"},
    {file = "astor-0.8.1.tar.gz", hash = "sha256:6a6effda93f4e1ce9f618779b2dd1d9d84f1e32812c23a29b3fff6fd7f63fa5e"},
]
astunparse = [
    {file = "astunparse-1.6.3-py2.py3-none-any.whl", hash = "sha256:c2652417f2c8b5bb325c885ae329bdf3f86424075c4fd1a128674bc6fba4b8e8"},
    {file = "astunparse-1.6.3.tar.gz", hash = "sha256:5ad93a8456f0d084c3456d059fd9a92cce667963232cbf763eac3bc5b7940872"},
]
atomicwrites = [
    {file = "atomicwrites-1.4.0-py2.py3-none-any.whl", hash = "sha256:6d1784dea7c0c8d4a5172b6c620f40b6e4cbfdf96d783691f2e1302a7b88e197"},
    {file = "atomicwrites-1.4.0.tar.gz", hash = "sha256:ae70396ad1a434f9c7046fd2dd196fc04b12f9e91ffb859164193be8b6168a7a"},
]
attrs = [
    {file = "attrs-21.2.0-py2.py3-none-any.whl", hash = "sha256:149e90d6d8ac20db7a955ad60cf0e6881a3f20d37096140088356da6c716b0b1"},
    {file = "attrs-21.2.0.tar.gz", hash = "sha256:ef6aaac3ca6cd92904cdd0d83f629a15f18053ec84e6432106f7a4d04ae4f5fb"},
]
babel = [
    {file = "Babel-2.9.1-py2.py3-none-any.whl", hash = "sha256:ab49e12b91d937cd11f0b67cb259a57ab4ad2b59ac7a3b41d6c06c0ac5b0def9"},
    {file = "Babel-2.9.1.tar.gz", hash = "sha256:bc0c176f9f6a994582230df350aa6e05ba2ebe4b3ac317eab29d9be5d2768da0"},
]
backcall = [
    {file = "backcall-0.2.0-py2.py3-none-any.whl", hash = "sha256:fbbce6a29f263178a1f7915c1940bde0ec2b2a967566fe1c65c1dfb7422bd255"},
    {file = "backcall-0.2.0.tar.gz", hash = "sha256:5cbdbf27be5e7cfadb448baf0aa95508f91f2bbc6c6437cd9cd06e2a4c215e1e"},
]
"backports.entry-points-selectable" = [
    {file = "backports.entry_points_selectable-1.1.0-py2.py3-none-any.whl", hash = "sha256:a6d9a871cde5e15b4c4a53e3d43ba890cc6861ec1332c9c2428c92f977192acc"},
    {file = "backports.entry_points_selectable-1.1.0.tar.gz", hash = "sha256:988468260ec1c196dab6ae1149260e2f5472c9110334e5d51adcb77867361f6a"},
]
"backports.zoneinfo" = [
    {file = "backports.zoneinfo-0.2.1-cp36-cp36m-macosx_10_14_x86_64.whl", hash = "sha256:da6013fd84a690242c310d77ddb8441a559e9cb3d3d59ebac9aca1a57b2e18bc"},
    {file = "backports.zoneinfo-0.2.1-cp36-cp36m-manylinux1_i686.whl", hash = "sha256:89a48c0d158a3cc3f654da4c2de1ceba85263fafb861b98b59040a5086259722"},
    {file = "backports.zoneinfo-0.2.1-cp36-cp36m-manylinux1_x86_64.whl", hash = "sha256:1c5742112073a563c81f786e77514969acb58649bcdf6cdf0b4ed31a348d4546"},
    {file = "backports.zoneinfo-0.2.1-cp36-cp36m-win32.whl", hash = "sha256:e8236383a20872c0cdf5a62b554b27538db7fa1bbec52429d8d106effbaeca08"},
    {file = "backports.zoneinfo-0.2.1-cp36-cp36m-win_amd64.whl", hash = "sha256:8439c030a11780786a2002261569bdf362264f605dfa4d65090b64b05c9f79a7"},
    {file = "backports.zoneinfo-0.2.1-cp37-cp37m-macosx_10_14_x86_64.whl", hash = "sha256:f04e857b59d9d1ccc39ce2da1021d196e47234873820cbeaad210724b1ee28ac"},
    {file = "backports.zoneinfo-0.2.1-cp37-cp37m-manylinux1_i686.whl", hash = "sha256:17746bd546106fa389c51dbea67c8b7c8f0d14b5526a579ca6ccf5ed72c526cf"},
    {file = "backports.zoneinfo-0.2.1-cp37-cp37m-manylinux1_x86_64.whl", hash = "sha256:5c144945a7752ca544b4b78c8c41544cdfaf9786f25fe5ffb10e838e19a27570"},
    {file = "backports.zoneinfo-0.2.1-cp37-cp37m-win32.whl", hash = "sha256:e55b384612d93be96506932a786bbcde5a2db7a9e6a4bb4bffe8b733f5b9036b"},
    {file = "backports.zoneinfo-0.2.1-cp37-cp37m-win_amd64.whl", hash = "sha256:a76b38c52400b762e48131494ba26be363491ac4f9a04c1b7e92483d169f6582"},
    {file = "backports.zoneinfo-0.2.1-cp38-cp38-macosx_10_14_x86_64.whl", hash = "sha256:8961c0f32cd0336fb8e8ead11a1f8cd99ec07145ec2931122faaac1c8f7fd987"},
    {file = "backports.zoneinfo-0.2.1-cp38-cp38-manylinux1_i686.whl", hash = "sha256:e81b76cace8eda1fca50e345242ba977f9be6ae3945af8d46326d776b4cf78d1"},
    {file = "backports.zoneinfo-0.2.1-cp38-cp38-manylinux1_x86_64.whl", hash = "sha256:7b0a64cda4145548fed9efc10322770f929b944ce5cee6c0dfe0c87bf4c0c8c9"},
    {file = "backports.zoneinfo-0.2.1-cp38-cp38-win32.whl", hash = "sha256:1b13e654a55cd45672cb54ed12148cd33628f672548f373963b0bff67b217328"},
    {file = "backports.zoneinfo-0.2.1-cp38-cp38-win_amd64.whl", hash = "sha256:4a0f800587060bf8880f954dbef70de6c11bbe59c673c3d818921f042f9954a6"},
    {file = "backports.zoneinfo-0.2.1.tar.gz", hash = "sha256:fadbfe37f74051d024037f223b8e001611eac868b5c5b06144ef4d8b799862f2"},
]
base58 = [
    {file = "base58-2.1.0-py3-none-any.whl", hash = "sha256:8225891d501b68c843ffe30b86371f844a21c6ba00da76f52f9b998ba771fb48"},
    {file = "base58-2.1.0.tar.gz", hash = "sha256:171a547b4a3c61e1ae3807224a6f7aec75e364c4395e7562649d7335768001a2"},
]
black = [
    {file = "black-21.9b0-py3-none-any.whl", hash = "sha256:380f1b5da05e5a1429225676655dddb96f5ae8c75bdf91e53d798871b902a115"},
    {file = "black-21.9b0.tar.gz", hash = "sha256:7de4cfc7eb6b710de325712d40125689101d21d25283eed7e9998722cf10eb91"},
]
bleach = [
    {file = "bleach-4.1.0-py2.py3-none-any.whl", hash = "sha256:4d2651ab93271d1129ac9cbc679f524565cc8a1b791909c4a51eac4446a15994"},
    {file = "bleach-4.1.0.tar.gz", hash = "sha256:0900d8b37eba61a802ee40ac0061f8c2b5dee29c1927dd1d233e075ebf5a71da"},
]
blinker = [
    {file = "blinker-1.4.tar.gz", hash = "sha256:471aee25f3992bd325afa3772f1063dbdbbca947a041b8b89466dc00d606f8b6"},
]
cached-property = [
    {file = "cached-property-1.5.2.tar.gz", hash = "sha256:9fa5755838eecbb2d234c3aa390bd80fbd3ac6b6869109bfc1b499f7bd89a130"},
    {file = "cached_property-1.5.2-py2.py3-none-any.whl", hash = "sha256:df4f613cf7ad9a588cc381aaf4a512d26265ecebd5eb9e1ba12f1319eb85a6a0"},
]
cachetools = [
    {file = "cachetools-4.2.4-py3-none-any.whl", hash = "sha256:92971d3cb7d2a97efff7c7bb1657f21a8f5fb309a37530537c71b1774189f2d1"},
    {file = "cachetools-4.2.4.tar.gz", hash = "sha256:89ea6f1b638d5a73a4f9226be57ac5e4f399d22770b92355f92dcb0f7f001693"},
]
certifi = [
    {file = "certifi-2021.5.30-py2.py3-none-any.whl", hash = "sha256:50b1e4f8446b06f41be7dd6338db18e0990601dce795c2b1686458aa7e8fa7d8"},
    {file = "certifi-2021.5.30.tar.gz", hash = "sha256:2bbf76fd432960138b3ef6dda3dde0544f27cbf8546c458e60baf371917ba9ee"},
]
cffi = [
    {file = "cffi-1.14.6-cp27-cp27m-macosx_10_9_x86_64.whl", hash = "sha256:22b9c3c320171c108e903d61a3723b51e37aaa8c81255b5e7ce102775bd01e2c"},
    {file = "cffi-1.14.6-cp27-cp27m-manylinux1_i686.whl", hash = "sha256:f0c5d1acbfca6ebdd6b1e3eded8d261affb6ddcf2186205518f1428b8569bb99"},
    {file = "cffi-1.14.6-cp27-cp27m-manylinux1_x86_64.whl", hash = "sha256:99f27fefe34c37ba9875f224a8f36e31d744d8083e00f520f133cab79ad5e819"},
    {file = "cffi-1.14.6-cp27-cp27m-win32.whl", hash = "sha256:55af55e32ae468e9946f741a5d51f9896da6b9bf0bbdd326843fec05c730eb20"},
    {file = "cffi-1.14.6-cp27-cp27m-win_amd64.whl", hash = "sha256:7bcac9a2b4fdbed2c16fa5681356d7121ecabf041f18d97ed5b8e0dd38a80224"},
    {file = "cffi-1.14.6-cp27-cp27mu-manylinux1_i686.whl", hash = "sha256:ed38b924ce794e505647f7c331b22a693bee1538fdf46b0222c4717b42f744e7"},
    {file = "cffi-1.14.6-cp27-cp27mu-manylinux1_x86_64.whl", hash = "sha256:e22dcb48709fc51a7b58a927391b23ab37eb3737a98ac4338e2448bef8559b33"},
    {file = "cffi-1.14.6-cp35-cp35m-macosx_10_9_x86_64.whl", hash = "sha256:aedb15f0a5a5949ecb129a82b72b19df97bbbca024081ed2ef88bd5c0a610534"},
    {file = "cffi-1.14.6-cp35-cp35m-manylinux1_i686.whl", hash = "sha256:48916e459c54c4a70e52745639f1db524542140433599e13911b2f329834276a"},
    {file = "cffi-1.14.6-cp35-cp35m-manylinux1_x86_64.whl", hash = "sha256:f627688813d0a4140153ff532537fbe4afea5a3dffce1f9deb7f91f848a832b5"},
    {file = "cffi-1.14.6-cp35-cp35m-win32.whl", hash = "sha256:f0010c6f9d1a4011e429109fda55a225921e3206e7f62a0c22a35344bfd13cca"},
    {file = "cffi-1.14.6-cp35-cp35m-win_amd64.whl", hash = "sha256:57e555a9feb4a8460415f1aac331a2dc833b1115284f7ded7278b54afc5bd218"},
    {file = "cffi-1.14.6-cp36-cp36m-macosx_10_9_x86_64.whl", hash = "sha256:e8c6a99be100371dbb046880e7a282152aa5d6127ae01783e37662ef73850d8f"},
    {file = "cffi-1.14.6-cp36-cp36m-manylinux1_i686.whl", hash = "sha256:19ca0dbdeda3b2615421d54bef8985f72af6e0c47082a8d26122adac81a95872"},
    {file = "cffi-1.14.6-cp36-cp36m-manylinux1_x86_64.whl", hash = "sha256:d950695ae4381ecd856bcaf2b1e866720e4ab9a1498cba61c602e56630ca7195"},
    {file = "cffi-1.14.6-cp36-cp36m-manylinux_2_17_aarch64.manylinux2014_aarch64.whl", hash = "sha256:e9dc245e3ac69c92ee4c167fbdd7428ec1956d4e754223124991ef29eb57a09d"},
    {file = "cffi-1.14.6-cp36-cp36m-manylinux_2_17_ppc64le.manylinux2014_ppc64le.whl", hash = "sha256:a8661b2ce9694ca01c529bfa204dbb144b275a31685a075ce123f12331be790b"},
    {file = "cffi-1.14.6-cp36-cp36m-manylinux_2_17_s390x.manylinux2014_s390x.whl", hash = "sha256:b315d709717a99f4b27b59b021e6207c64620790ca3e0bde636a6c7f14618abb"},
    {file = "cffi-1.14.6-cp36-cp36m-win32.whl", hash = "sha256:80b06212075346b5546b0417b9f2bf467fea3bfe7352f781ffc05a8ab24ba14a"},
    {file = "cffi-1.14.6-cp36-cp36m-win_amd64.whl", hash = "sha256:a9da7010cec5a12193d1af9872a00888f396aba3dc79186604a09ea3ee7c029e"},
    {file = "cffi-1.14.6-cp37-cp37m-macosx_10_9_x86_64.whl", hash = "sha256:4373612d59c404baeb7cbd788a18b2b2a8331abcc84c3ba40051fcd18b17a4d5"},
    {file = "cffi-1.14.6-cp37-cp37m-manylinux1_i686.whl", hash = "sha256:f10afb1004f102c7868ebfe91c28f4a712227fe4cb24974350ace1f90e1febbf"},
    {file = "cffi-1.14.6-cp37-cp37m-manylinux1_x86_64.whl", hash = "sha256:fd4305f86f53dfd8cd3522269ed7fc34856a8ee3709a5e28b2836b2db9d4cd69"},
    {file = "cffi-1.14.6-cp37-cp37m-manylinux_2_17_aarch64.manylinux2014_aarch64.whl", hash = "sha256:6d6169cb3c6c2ad50db5b868db6491a790300ade1ed5d1da29289d73bbe40b56"},
    {file = "cffi-1.14.6-cp37-cp37m-manylinux_2_17_ppc64le.manylinux2014_ppc64le.whl", hash = "sha256:5d4b68e216fc65e9fe4f524c177b54964af043dde734807586cf5435af84045c"},
    {file = "cffi-1.14.6-cp37-cp37m-manylinux_2_17_s390x.manylinux2014_s390x.whl", hash = "sha256:33791e8a2dc2953f28b8d8d300dde42dd929ac28f974c4b4c6272cb2955cb762"},
    {file = "cffi-1.14.6-cp37-cp37m-win32.whl", hash = "sha256:0c0591bee64e438883b0c92a7bed78f6290d40bf02e54c5bf0978eaf36061771"},
    {file = "cffi-1.14.6-cp37-cp37m-win_amd64.whl", hash = "sha256:8eb687582ed7cd8c4bdbff3df6c0da443eb89c3c72e6e5dcdd9c81729712791a"},
    {file = "cffi-1.14.6-cp38-cp38-macosx_10_9_x86_64.whl", hash = "sha256:ba6f2b3f452e150945d58f4badd92310449876c4c954836cfb1803bdd7b422f0"},
    {file = "cffi-1.14.6-cp38-cp38-manylinux1_i686.whl", hash = "sha256:64fda793737bc4037521d4899be780534b9aea552eb673b9833b01f945904c2e"},
    {file = "cffi-1.14.6-cp38-cp38-manylinux1_x86_64.whl", hash = "sha256:9f3e33c28cd39d1b655ed1ba7247133b6f7fc16fa16887b120c0c670e35ce346"},
    {file = "cffi-1.14.6-cp38-cp38-manylinux_2_17_aarch64.manylinux2014_aarch64.whl", hash = "sha256:26bb2549b72708c833f5abe62b756176022a7b9a7f689b571e74c8478ead51dc"},
    {file = "cffi-1.14.6-cp38-cp38-manylinux_2_17_ppc64le.manylinux2014_ppc64le.whl", hash = "sha256:eb687a11f0a7a1839719edd80f41e459cc5366857ecbed383ff376c4e3cc6afd"},
    {file = "cffi-1.14.6-cp38-cp38-manylinux_2_17_s390x.manylinux2014_s390x.whl", hash = "sha256:d2ad4d668a5c0645d281dcd17aff2be3212bc109b33814bbb15c4939f44181cc"},
    {file = "cffi-1.14.6-cp38-cp38-win32.whl", hash = "sha256:487d63e1454627c8e47dd230025780e91869cfba4c753a74fda196a1f6ad6548"},
    {file = "cffi-1.14.6-cp38-cp38-win_amd64.whl", hash = "sha256:c33d18eb6e6bc36f09d793c0dc58b0211fccc6ae5149b808da4a62660678b156"},
    {file = "cffi-1.14.6-cp39-cp39-macosx_10_9_x86_64.whl", hash = "sha256:06c54a68935738d206570b20da5ef2b6b6d92b38ef3ec45c5422c0ebaf338d4d"},
    {file = "cffi-1.14.6-cp39-cp39-manylinux1_i686.whl", hash = "sha256:f174135f5609428cc6e1b9090f9268f5c8935fddb1b25ccb8255a2d50de6789e"},
    {file = "cffi-1.14.6-cp39-cp39-manylinux1_x86_64.whl", hash = "sha256:f3ebe6e73c319340830a9b2825d32eb6d8475c1dac020b4f0aa774ee3b898d1c"},
    {file = "cffi-1.14.6-cp39-cp39-manylinux_2_17_aarch64.manylinux2014_aarch64.whl", hash = "sha256:3c8d896becff2fa653dc4438b54a5a25a971d1f4110b32bd3068db3722c80202"},
    {file = "cffi-1.14.6-cp39-cp39-manylinux_2_17_ppc64le.manylinux2014_ppc64le.whl", hash = "sha256:4922cd707b25e623b902c86188aca466d3620892db76c0bdd7b99a3d5e61d35f"},
    {file = "cffi-1.14.6-cp39-cp39-manylinux_2_17_s390x.manylinux2014_s390x.whl", hash = "sha256:c9e005e9bd57bc987764c32a1bee4364c44fdc11a3cc20a40b93b444984f2b87"},
    {file = "cffi-1.14.6-cp39-cp39-win32.whl", hash = "sha256:eb9e2a346c5238a30a746893f23a9535e700f8192a68c07c0258e7ece6ff3728"},
    {file = "cffi-1.14.6-cp39-cp39-win_amd64.whl", hash = "sha256:818014c754cd3dba7229c0f5884396264d51ffb87ec86e927ef0be140bfdb0d2"},
    {file = "cffi-1.14.6.tar.gz", hash = "sha256:c9a875ce9d7fe32887784274dd533c57909b7b1dcadcc128a2ac21331a9765dd"},
]
cfgv = [
    {file = "cfgv-3.3.1-py2.py3-none-any.whl", hash = "sha256:c6a0883f3917a037485059700b9e75da2464e6c27051014ad85ba6aaa5884426"},
    {file = "cfgv-3.3.1.tar.gz", hash = "sha256:f5a830efb9ce7a445376bb66ec94c638a9787422f96264c98edc6bdeed8ab736"},
]
chardet = [
    {file = "chardet-3.0.4-py2.py3-none-any.whl", hash = "sha256:fc323ffcaeaed0e0a02bf4d117757b98aed530d9ed4531e3e15460124c106691"},
    {file = "chardet-3.0.4.tar.gz", hash = "sha256:84ab92ed1c4d4f16916e05906b6b75a6c0fb5db821cc65e70cbd64a3e2a5eaae"},
]
charset-normalizer = [
    {file = "charset-normalizer-2.0.6.tar.gz", hash = "sha256:5ec46d183433dcbd0ab716f2d7f29d8dee50505b3fdb40c6b985c7c4f5a3591f"},
    {file = "charset_normalizer-2.0.6-py3-none-any.whl", hash = "sha256:5d209c0a931f215cee683b6445e2d77677e7e75e159f78def0db09d68fafcaa6"},
]
chex = [
    {file = "chex-0.0.8-py3-none-any.whl", hash = "sha256:2be87c875a819676091bda631c6421541fb2342335b430c89cb4b25404f8ddeb"},
    {file = "chex-0.0.8.tar.gz", hash = "sha256:d6ce1329470116b6f172a72b1131bfd4d11fb7eb465e6077c3b36224b5b09fe4"},
]
click = [
    {file = "click-8.0.1-py3-none-any.whl", hash = "sha256:fba402a4a47334742d782209a7c79bc448911afe1149d07bdabdf480b3e2f4b6"},
    {file = "click-8.0.1.tar.gz", hash = "sha256:8c04c11192119b1ef78ea049e0a6f0463e4c48ef00a30160c704337586f3ad7a"},
]
colorama = [
    {file = "colorama-0.4.4-py2.py3-none-any.whl", hash = "sha256:9f47eda37229f68eee03b24b9748937c7dc3868f906e8ba69fbcbdd3bc5dc3e2"},
    {file = "colorama-0.4.4.tar.gz", hash = "sha256:5941b2b48a20143d2267e95b1c2a7603ce057ee39fd88e7329b0c292aa16869b"},
]
commonmark = [
    {file = "commonmark-0.9.1-py2.py3-none-any.whl", hash = "sha256:da2f38c92590f83de410ba1a3cbceafbc74fee9def35f9251ba9a971d6d66fd9"},
    {file = "commonmark-0.9.1.tar.gz", hash = "sha256:452f9dc859be7f06631ddcb328b6919c67984aca654e5fefb3914d54691aed60"},
]
cycler = [
    {file = "cycler-0.10.0-py2.py3-none-any.whl", hash = "sha256:1d8a5ae1ff6c5cf9b93e8811e581232ad8920aeec647c37316ceac982b08cb2d"},
    {file = "cycler-0.10.0.tar.gz", hash = "sha256:cd7b2d1018258d7247a71425e9f26463dfb444d411c39569972f4ce586b0c9d8"},
]
dataget = [
    {file = "dataget-0.4.15-py3-none-any.whl", hash = "sha256:d426aaac4c55cca729d26921a6e6a0f1ac1ab2f5aa2c2f6f651e38f50d0cee42"},
    {file = "dataget-0.4.15.tar.gz", hash = "sha256:31560c03d626b032c2038c0cc2f2c365578fa65a8998e5f38720d4ad4045deef"},
]
debugpy = [
    {file = "debugpy-1.5.0-cp310-cp310-manylinux_2_5_x86_64.manylinux1_x86_64.manylinux_2_12_x86_64.manylinux2010_x86_64.whl", hash = "sha256:098753d30232d1e4264eee37e1ddd5d106dc5c4bc6d8d7f4dadad9e44736cd48"},
    {file = "debugpy-1.5.0-cp310-cp310-win32.whl", hash = "sha256:33e8a9b4949be8b4f5fcfff07e24bd63c565060659f1c79773c08d19eee012f2"},
    {file = "debugpy-1.5.0-cp310-cp310-win_amd64.whl", hash = "sha256:ef71eb8eb276370f8e74ab3f8c7648bbdc9aabac814a5b2840c8dd38a7bc7251"},
    {file = "debugpy-1.5.0-cp36-cp36m-macosx_10_15_x86_64.whl", hash = "sha256:dd0e8d5e099444c22b27511dafd48e8bdcd7051b811ddd0ab2062965fe36ac80"},
    {file = "debugpy-1.5.0-cp36-cp36m-manylinux_2_5_x86_64.manylinux1_x86_64.manylinux_2_12_x86_64.manylinux2010_x86_64.whl", hash = "sha256:990228f15de4ccbc52c2accf41a63b3b8d0a01e3de9876e02e77e487c4b1ffab"},
    {file = "debugpy-1.5.0-cp36-cp36m-win32.whl", hash = "sha256:77b5233b23a248cd930bf03ecd684da065c6e7d2a57d137516b6fa1698a58317"},
    {file = "debugpy-1.5.0-cp36-cp36m-win_amd64.whl", hash = "sha256:c3184666cfe1768bf110f8075bafea59d2afce3cc54f4c501f2371c7238bc69d"},
    {file = "debugpy-1.5.0-cp37-cp37m-macosx_10_15_x86_64.whl", hash = "sha256:1283e418f595262d11abc5fae6a3ac629c5fc3b44d3988511ea755414aab3062"},
    {file = "debugpy-1.5.0-cp37-cp37m-manylinux_2_5_x86_64.manylinux1_x86_64.manylinux_2_12_x86_64.manylinux2010_x86_64.whl", hash = "sha256:a03051ba4fdf6720ee83a42e9f803e3a0b69a48b00436b97d16aeda49d28a8bf"},
    {file = "debugpy-1.5.0-cp37-cp37m-win32.whl", hash = "sha256:cdaf6baaf8176644e752aed321b3f810dcf8b0439709f7edd9ae542f849a639b"},
    {file = "debugpy-1.5.0-cp37-cp37m-win_amd64.whl", hash = "sha256:be7ca2baef5a634dfbd086d9c1d6b5e0783c6d0f6d0a004b43d36f625d4fc0a9"},
    {file = "debugpy-1.5.0-cp38-cp38-macosx_10_15_x86_64.whl", hash = "sha256:72093ea83226d5264b3697b948c07a3cfcc4953da14a78a50c4e623a2bb99ad8"},
    {file = "debugpy-1.5.0-cp38-cp38-manylinux_2_5_x86_64.manylinux1_x86_64.manylinux_2_12_x86_64.manylinux2010_x86_64.whl", hash = "sha256:ce0794d50391c87813bb148548c34dc638fb4d58198d275334968f63c088aa69"},
    {file = "debugpy-1.5.0-cp38-cp38-win32.whl", hash = "sha256:de56775b3dbbfc02bc9fb0682da4a960e0a5bada699eac5e22e0723c4107ec9f"},
    {file = "debugpy-1.5.0-cp38-cp38-win_amd64.whl", hash = "sha256:82c4fa1293981a28c435d196a3714e06df761daff0da3336234475ceff1b042c"},
    {file = "debugpy-1.5.0-cp39-cp39-macosx_10_15_x86_64.whl", hash = "sha256:8e7391a08a351adce6e5154ed35e4cf90c5f3c10dbf7c8f6a234faef300588d6"},
    {file = "debugpy-1.5.0-cp39-cp39-manylinux_2_5_x86_64.manylinux1_x86_64.manylinux_2_12_x86_64.manylinux2010_x86_64.whl", hash = "sha256:dacdb0a3377063d638bd8736c80b7274ae341ce778fec0f883ef1cbb79538bf2"},
    {file = "debugpy-1.5.0-cp39-cp39-win32.whl", hash = "sha256:fda623aa1036b34d554a1225a09cae6bf02b06c0ad903a9f0b8ac3cb74eddc15"},
    {file = "debugpy-1.5.0-cp39-cp39-win_amd64.whl", hash = "sha256:9f3bed64027bd80a8fe1f35491ec0ec2d2c85f1e63dac7c0311e400bfe58cf05"},
    {file = "debugpy-1.5.0-py2.py3-none-any.whl", hash = "sha256:f058c204341fd7ff800ee0edafc106ca0fb1c9857e8a8895a6e04cca3ddcb7bf"},
    {file = "debugpy-1.5.0.zip", hash = "sha256:86febd61fc351cee926060eef008e242b7259957d71d25eef82860d0cc59b4dc"},
]
decorator = [
    {file = "decorator-5.1.0-py3-none-any.whl", hash = "sha256:7b12e7c3c6ab203a29e157335e9122cb03de9ab7264b137594103fd4a683b374"},
    {file = "decorator-5.1.0.tar.gz", hash = "sha256:e59913af105b9860aa2c8d3272d9de5a56a4e608db9a2f167a8480b323d529a7"},
]
defusedxml = [
    {file = "defusedxml-0.7.1-py2.py3-none-any.whl", hash = "sha256:a352e7e428770286cc899e2542b6cdaedb2b4953ff269a210103ec58f6198a61"},
    {file = "defusedxml-0.7.1.tar.gz", hash = "sha256:1bb3032db185915b62d7c6209c5a8792be6a32ab2fedacc84e01b52c51aa3e69"},
]
distlib = [
    {file = "distlib-0.3.3-py2.py3-none-any.whl", hash = "sha256:c8b54e8454e5bf6237cc84c20e8264c3e991e824ef27e8f1e81049867d861e31"},
    {file = "distlib-0.3.3.zip", hash = "sha256:d982d0751ff6eaaab5e2ec8e691d949ee80eddf01a62eaa96ddb11531fe16b05"},
]
dm-tree = [
    {file = "dm-tree-0.1.6.tar.gz", hash = "sha256:6776404b23b4522c01012ffb314632aba092c9541577004ab153321e87da439a"},
    {file = "dm_tree-0.1.6-cp36-cp36m-macosx_10_14_x86_64.whl", hash = "sha256:a8814a5c838f79e9db22a51369c74f4d92e7f1485ec55d7f665ae4d98478cb4f"},
    {file = "dm_tree-0.1.6-cp36-cp36m-manylinux2014_x86_64.whl", hash = "sha256:e28ba91d3d97230b831716db401ce116ae5c7dcd025161ac16ecb8bd5c870a85"},
    {file = "dm_tree-0.1.6-cp36-cp36m-manylinux_2_24_x86_64.whl", hash = "sha256:603392f1a7818a4f43a7033c2061ae7c2085a4a728171b0bbca76bd107fcdfb0"},
    {file = "dm_tree-0.1.6-cp36-cp36m-win_amd64.whl", hash = "sha256:2c91e472aab5c5e083c12d0a9396bbd7695031348721f709a9c6f2449e53dab6"},
    {file = "dm_tree-0.1.6-cp37-cp37m-macosx_10_14_x86_64.whl", hash = "sha256:889eae86e0d2d4b8da8eb2edc7186b45a5f92e00c8dd77f2a5c8422f03db18f4"},
    {file = "dm_tree-0.1.6-cp37-cp37m-manylinux2014_x86_64.whl", hash = "sha256:2fa9c6e56cbd22cdffec42dc8b20464872b07c4535d8effc537fe0d31930b084"},
    {file = "dm_tree-0.1.6-cp37-cp37m-manylinux_2_24_x86_64.whl", hash = "sha256:c4e8d868fc9a75cbdb67e78069b33e62a4c69bc182c1d2adc29ab08e283912d8"},
    {file = "dm_tree-0.1.6-cp37-cp37m-win_amd64.whl", hash = "sha256:6d5f64d89f657b11f429e13b1378c8cfbe4baef50e7ab31f3689bfe0cf4a2508"},
    {file = "dm_tree-0.1.6-cp38-cp38-macosx_10_14_x86_64.whl", hash = "sha256:8d59c5098456667b28c607110537c86c25cbd0ee455f21d033c60ef2d7f48d81"},
    {file = "dm_tree-0.1.6-cp38-cp38-manylinux2014_x86_64.whl", hash = "sha256:f3bec40e658fe7546c3a56849c743ac9a498e620b3236e82e171801938a56679"},
    {file = "dm_tree-0.1.6-cp38-cp38-manylinux_2_24_x86_64.whl", hash = "sha256:e87d06478356a2d92c3940dedebcd92a14ad37fba10ebb1839c8140693b83c0a"},
    {file = "dm_tree-0.1.6-cp38-cp38-win_amd64.whl", hash = "sha256:02ffa673f20b1756dcf085ef2c354bc59416d843b384c7b71c421f873ffc36c0"},
    {file = "dm_tree-0.1.6-cp39-cp39-macosx_10_14_x86_64.whl", hash = "sha256:affc7a6d29442a143c60efb2f03bcb95424d4fe6168f3d31de892c1e601fa0e6"},
    {file = "dm_tree-0.1.6-cp39-cp39-manylinux2014_x86_64.whl", hash = "sha256:bd347c74254ba320d57b0e102558c1189e3b4ae1bae952f9aef156b5914567c8"},
    {file = "dm_tree-0.1.6-cp39-cp39-manylinux_2_24_x86_64.whl", hash = "sha256:8425454192e954692d9a1e0f7b374b3b7030916b17b6055951dc17d58b6fe1b8"},
    {file = "dm_tree-0.1.6-cp39-cp39-win_amd64.whl", hash = "sha256:5269183f80f1ae37543a2a30a8f78e4b0460d5da74fb5ac42dc8a476ef8d707e"},
]
einops = [
    {file = "einops-0.3.2-py3-none-any.whl", hash = "sha256:285f3c75620897acb8b5580170c88121f010c77ce130bc7b9f220179009dafe0"},
    {file = "einops-0.3.2.tar.gz", hash = "sha256:5200e413539f0377f4177ef00dc019968f4177c49b1db3e836c7883df2a5fe2e"},
]
entrypoints = [
    {file = "entrypoints-0.3-py2.py3-none-any.whl", hash = "sha256:589f874b313739ad35be6e0cd7efde2a4e9b6fea91edcc34e58ecbb8dbe56d19"},
    {file = "entrypoints-0.3.tar.gz", hash = "sha256:c70dd71abe5a8c85e55e12c19bd91ccfeec11a6e99044204511f9ed547d48451"},
]
filelock = [
    {file = "filelock-3.3.0-py3-none-any.whl", hash = "sha256:bbc6a0382fe8ec4744ecdf6683a2e07f65eb10ff1aff53fc02a202565446cde0"},
    {file = "filelock-3.3.0.tar.gz", hash = "sha256:8c7eab13dc442dc249e95158bcc12dec724465919bdc9831fdbf0660f03d1785"},
]
flatbuffers = [
    {file = "flatbuffers-2.0-py2.py3-none-any.whl", hash = "sha256:3751954f0604580d3219ae49a85fafec9d85eec599c0b96226e1bc0b48e57474"},
    {file = "flatbuffers-2.0.tar.gz", hash = "sha256:12158ab0272375eab8db2d663ae97370c33f152b27801fa6024e1d6105fd4dd2"},
]
flax = [
    {file = "flax-0.3.5-py3-none-any.whl", hash = "sha256:7c2c4eefd8576d911d845fe859f5defae288cc264a8353018202d901f7510fa5"},
    {file = "flax-0.3.5.tar.gz", hash = "sha256:03be4d062c92a31d627e4227862bd612af028bd14e87d8d9a2e7d0eef9e06fde"},
]
ghp-import = [
    {file = "ghp-import-2.0.2.tar.gz", hash = "sha256:947b3771f11be850c852c64b561c600fdddf794bab363060854c1ee7ad05e071"},
    {file = "ghp_import-2.0.2-py3-none-any.whl", hash = "sha256:5f8962b30b20652cdffa9c5a9812f7de6bcb56ec475acac579807719bf242c46"},
]
gitdb = [
    {file = "gitdb-4.0.7-py3-none-any.whl", hash = "sha256:6c4cc71933456991da20917998acbe6cf4fb41eeaab7d6d67fbc05ecd4c865b0"},
    {file = "gitdb-4.0.7.tar.gz", hash = "sha256:96bf5c08b157a666fec41129e6d327235284cca4c81e92109260f353ba138005"},
]
gitpython = [
    {file = "GitPython-3.1.24-py3-none-any.whl", hash = "sha256:dc0a7f2f697657acc8d7f89033e8b1ea94dd90356b2983bca89dc8d2ab3cc647"},
    {file = "GitPython-3.1.24.tar.gz", hash = "sha256:df83fdf5e684fef7c6ee2c02fc68a5ceb7e7e759d08b694088d0cacb4eba59e5"},
]
h11 = [
    {file = "h11-0.9.0-py2.py3-none-any.whl", hash = "sha256:4bc6d6a1238b7615b266ada57e0618568066f57dd6fa967d1290ec9309b2f2f1"},
    {file = "h11-0.9.0.tar.gz", hash = "sha256:33d4bca7be0fa039f4e84d50ab00531047e53d6ee8ffbc83501ea602c169cae1"},
]
h2 = [
    {file = "h2-3.2.0-py2.py3-none-any.whl", hash = "sha256:61e0f6601fa709f35cdb730863b4e5ec7ad449792add80d1410d4174ed139af5"},
    {file = "h2-3.2.0.tar.gz", hash = "sha256:875f41ebd6f2c44781259005b157faed1a5031df3ae5aa7bcb4628a6c0782f14"},
]
hpack = [
    {file = "hpack-3.0.0-py2.py3-none-any.whl", hash = "sha256:0edd79eda27a53ba5be2dfabf3b15780928a0dff6eb0c60a3d6767720e970c89"},
    {file = "hpack-3.0.0.tar.gz", hash = "sha256:8eec9c1f4bfae3408a3f30500261f7e6a65912dc138526ea054f9ad98892e9d2"},
]
hstspreload = [
    {file = "hstspreload-2021.10.1-py3-none-any.whl", hash = "sha256:4115ea63e87b4bea3c01a5a4e5d74993485811e0ed16d9a71dec453e2c731b65"},
    {file = "hstspreload-2021.10.1.tar.gz", hash = "sha256:5bb90f438bec40faf320170ee48cf1978f40423ee1ba39a57bb686f3f9c061c7"},
]
httpx = [
    {file = "httpx-0.11.1-py2.py3-none-any.whl", hash = "sha256:1d3893d3e4244c569764a6bae5c5a9fbbc4a6ec3825450b5696602af7a275576"},
    {file = "httpx-0.11.1.tar.gz", hash = "sha256:7d2bfb726eeed717953d15dddb22da9c2fcf48a4d70ba1456aa0a7faeda33cf7"},
]
hyperframe = [
    {file = "hyperframe-5.2.0-py2.py3-none-any.whl", hash = "sha256:5187962cb16dcc078f23cb5a4b110098d546c3f41ff2d4038a9896893bbd0b40"},
    {file = "hyperframe-5.2.0.tar.gz", hash = "sha256:a9f5c17f2cc3c719b917c4f33ed1c61bd1f8dfac4b1bd23b7c80b3400971b41f"},
]
hypothesis = [
    {file = "hypothesis-6.23.1-py3-none-any.whl", hash = "sha256:e1c5c4a7e1f9a1a1da03cf6a148703333c468fb036f3cd785da1210c23648a4f"},
    {file = "hypothesis-6.23.1.tar.gz", hash = "sha256:23a1b0488aec5719e2f9e399342e10f30d497cbb9fd39470ef0975c1b502ae35"},
]
identify = [
    {file = "identify-2.3.0-py2.py3-none-any.whl", hash = "sha256:d1e82c83d063571bb88087676f81261a4eae913c492dafde184067c584bc7c05"},
    {file = "identify-2.3.0.tar.gz", hash = "sha256:fd08c97f23ceee72784081f1ce5125c8f53a02d3f2716dde79a6ab8f1039fea5"},
]
idna = [
    {file = "idna-2.10-py2.py3-none-any.whl", hash = "sha256:b97d804b1e9b523befed77c48dacec60e6dcb0b5391d57af6a65a312a90648c0"},
    {file = "idna-2.10.tar.gz", hash = "sha256:b307872f855b18632ce0c21c5e45be78c0ea7ae4c15c828c20788b26921eb3f6"},
]
idx2numpy = [
    {file = "idx2numpy-1.2.3.tar.gz", hash = "sha256:559b578a8f69a41af54cf15c8dfc43ab9f380e0a7d602a84bdabaf52acfbbd3e"},
]
importlib-metadata = [
    {file = "importlib_metadata-4.8.1-py3-none-any.whl", hash = "sha256:b618b6d2d5ffa2f16add5697cf57a46c76a56229b0ed1c438322e4e95645bd15"},
    {file = "importlib_metadata-4.8.1.tar.gz", hash = "sha256:f284b3e11256ad1e5d03ab86bb2ccd6f5339688ff17a4d797a0fe7df326f23b1"},
]
in-place = [
    {file = "in_place-0.5.0-py3-none-any.whl", hash = "sha256:9b47e4a17163786b74d16f94d92269dea7cd26aa28b4478dbbaf0be39e4212ea"},
    {file = "in_place-0.5.0.tar.gz", hash = "sha256:647fc5544113263f1e725a0677d2d33fa4ff7db7deb449a86e1f1efdc8f43650"},
]
ipykernel = [
    {file = "ipykernel-6.4.1-py3-none-any.whl", hash = "sha256:a3f6c2dda2ecf63b37446808a70ed825fea04790779ca524889c596deae0def8"},
    {file = "ipykernel-6.4.1.tar.gz", hash = "sha256:df3355e5eec23126bc89767a676c5f0abfc7f4c3497d118c592b83b316e8c0cd"},
]
ipython = [
    {file = "ipython-7.28.0-py3-none-any.whl", hash = "sha256:f16148f9163e1e526f1008d7c8d966d9c15600ca20d1a754287cf96d00ba6f1d"},
    {file = "ipython-7.28.0.tar.gz", hash = "sha256:2097be5c814d1b974aea57673176a924c4c8c9583890e7a5f082f547b9975b11"},
]
ipython-genutils = [
    {file = "ipython_genutils-0.2.0-py2.py3-none-any.whl", hash = "sha256:72dd37233799e619666c9f639a9da83c34013a73e8bbc79a7a6348d93c61fab8"},
    {file = "ipython_genutils-0.2.0.tar.gz", hash = "sha256:eb2e116e75ecef9d4d228fdc66af54269afa26ab4463042e33785b887c628ba8"},
]
ipywidgets = [
    {file = "ipywidgets-7.6.5-py2.py3-none-any.whl", hash = "sha256:d258f582f915c62ea91023299603be095de19afb5ee271698f88327b9fe9bf43"},
    {file = "ipywidgets-7.6.5.tar.gz", hash = "sha256:00974f7cb4d5f8d494c19810fedb9fa9b64bffd3cda7c2be23c133a1ad3c99c5"},
]
isort = [
    {file = "isort-5.9.3-py3-none-any.whl", hash = "sha256:e17d6e2b81095c9db0a03a8025a957f334d6ea30b26f9ec70805411e5c7c81f2"},
    {file = "isort-5.9.3.tar.gz", hash = "sha256:9c2ea1e62d871267b78307fe511c0838ba0da28698c5732d54e2790bf3ba9899"},
]
"jaraco.classes" = [
    {file = "jaraco.classes-3.2.1-py3-none-any.whl", hash = "sha256:22ac35313cf4b145bf7b217cc51be2d98a3d2db1c8558a30ca259d9f0b9c0b7d"},
    {file = "jaraco.classes-3.2.1.tar.gz", hash = "sha256:ed54b728af1937dc16b7236fbaf34ba561ba1ace572b03fffa5486ed363ecf34"},
]
"jaraco.collections" = [
    {file = "jaraco.collections-3.4.0-py3-none-any.whl", hash = "sha256:6fdf48b6268d44b589a9d7359849f5c4ea6447b59845e489da261996fbc41b79"},
    {file = "jaraco.collections-3.4.0.tar.gz", hash = "sha256:344d14769d716e7496af879ac71b3c6ebdd46abc64bd9ec21d15248365aa3ac9"},
]
"jaraco.functools" = [
    {file = "jaraco.functools-3.3.0-py3-none-any.whl", hash = "sha256:7c788376d69cf41da675b186c85366fe9ac23c92a70697c455ef9135c25edf31"},
    {file = "jaraco.functools-3.3.0.tar.gz", hash = "sha256:bfcf7da71e2a0e980189b0744b59dba6c1dcf66dcd7a30f8a4413e478046b314"},
]
"jaraco.structures" = [
    {file = "jaraco.structures-2.1.0-py3-none-any.whl", hash = "sha256:468b5a2bfa777c50830c611ebc4f816cbb0e72ad4d018cbddc33bf580bfadb9d"},
    {file = "jaraco.structures-2.1.0.tar.gz", hash = "sha256:8365f405724a3a385586ead33994365432e75e58f378f9cd08cfe5b55bb57558"},
]
"jaraco.text" = [
    {file = "jaraco.text-3.5.1-py3-none-any.whl", hash = "sha256:dc900b7916cefdaf943fbd43870abc8b0a6ff68f2c8c33e212fd51139219f68d"},
    {file = "jaraco.text-3.5.1.tar.gz", hash = "sha256:ede4e9103443b62b3d1d193257dfb85aab7c69a6cef78a0887d64bb307a03bc3"},
]
"jaraco.ui" = [
    {file = "jaraco.ui-2.3.0-py3-none-any.whl", hash = "sha256:9d609ea57a4bd3a85e0b8603526bb0a9016667d956a52cd236b0f4e090864fd7"},
    {file = "jaraco.ui-2.3.0.tar.gz", hash = "sha256:afaced6efda5c9715c17be9750687c283ff9ace5fb42d9a1997bedb46f6a8a1a"},
]
"jaraco.windows" = [
    {file = "jaraco.windows-5.7.0-py3-none-any.whl", hash = "sha256:cc6242c5d17903e96f8e03bb47be1f40f0c0d3f4c09a8e74834d2f999990c53a"},
    {file = "jaraco.windows-5.7.0.tar.gz", hash = "sha256:849fea9db1a6556ed3ee002f22f6623bc480780dbff44146398c3f1bf3b4decf"},
]
jax = [
    {file = "jax-0.2.21.tar.gz", hash = "sha256:7c760468ecb07b0a91144c8edddfcb04692cbeced2b56eede6dd6c7aa968c823"},
]
jaxlib = [
    {file = "jaxlib-0.1.71-cp37-none-macosx_10_9_x86_64.whl", hash = "sha256:ad36895ceb68782bb74f0657da127cece06c19ce1e72ad9c660f79bce549618e"},
    {file = "jaxlib-0.1.71-cp37-none-manylinux2010_x86_64.whl", hash = "sha256:059eb572121e3f13e3b841c07137a72f3d0aeb76dc6ddf178922a327994f60b8"},
    {file = "jaxlib-0.1.71-cp38-none-macosx_10_9_x86_64.whl", hash = "sha256:c823b65c95aa7b6d8eb4a45bc6389d43c8d6dd20fe0c531345753819c70cff54"},
    {file = "jaxlib-0.1.71-cp38-none-manylinux2010_x86_64.whl", hash = "sha256:8f4447d6053b55bab9565e365b60c80ff186b0cb05407146ea844d328eaba2bf"},
    {file = "jaxlib-0.1.71-cp39-none-macosx_10_9_x86_64.whl", hash = "sha256:f5fc1873c25a7b07f9406bcb09540cef6e2b151aa139be52e34cf35f7b8390b0"},
    {file = "jaxlib-0.1.71-cp39-none-manylinux2010_x86_64.whl", hash = "sha256:c66a1bdb57934093938fd6e1767216c198bd1a102b8f5636fdb1f9a5b0d11067"},
]
jedi = [
    {file = "jedi-0.18.0-py2.py3-none-any.whl", hash = "sha256:18456d83f65f400ab0c2d3319e48520420ef43b23a086fdc05dff34132f0fb93"},
    {file = "jedi-0.18.0.tar.gz", hash = "sha256:92550a404bad8afed881a137ec9a461fed49eca661414be45059329614ed0707"},
]
jinja2 = [
    {file = "Jinja2-3.0.2-py3-none-any.whl", hash = "sha256:8569982d3f0889eed11dd620c706d39b60c36d6d25843961f33f77fb6bc6b20c"},
    {file = "Jinja2-3.0.2.tar.gz", hash = "sha256:827a0e32839ab1600d4eb1c4c33ec5a8edfbc5cb42dafa13b81f182f97784b45"},
]
json5 = [
    {file = "json5-0.9.6-py2.py3-none-any.whl", hash = "sha256:823e510eb355949bed817e1f3e2d682455dc6af9daf6066d5698d6a2ca4481c2"},
    {file = "json5-0.9.6.tar.gz", hash = "sha256:9175ad1bc248e22bb8d95a8e8d765958bf0008fef2fe8abab5bc04e0f1ac8302"},
]
jsonschema = [
    {file = "jsonschema-4.0.1-py3-none-any.whl", hash = "sha256:9938802041347f2c62cad2aef59e9a0826cd34584f3609db950efacb4dbf6518"},
    {file = "jsonschema-4.0.1.tar.gz", hash = "sha256:48f4e74f8bec0c2f75e9fcfffa264e78342873e1b57e2cfeae54864cc5e9e4dd"},
]
jupyter-client = [
    {file = "jupyter_client-7.0.6-py3-none-any.whl", hash = "sha256:074bdeb1ffaef4a3095468ee16313938cfdc48fc65ca95cc18980b956c2e5d79"},
    {file = "jupyter_client-7.0.6.tar.gz", hash = "sha256:8b6e06000eb9399775e0a55c52df6c1be4766666209c22f90c2691ded0e338dc"},
]
jupyter-core = [
    {file = "jupyter_core-4.8.1-py3-none-any.whl", hash = "sha256:8dd262ec8afae95bd512518eb003bc546b76adbf34bf99410e9accdf4be9aa3a"},
    {file = "jupyter_core-4.8.1.tar.gz", hash = "sha256:ef210dcb4fca04de07f2ead4adf408776aca94d17151d6f750ad6ded0b91ea16"},
]
jupyter-server = [
    {file = "jupyter_server-1.11.1-py3-none-any.whl", hash = "sha256:618aba127b1ff35f50e274b6055dfeff006a6008e94d4e9511c251a2d99131e5"},
    {file = "jupyter_server-1.11.1.tar.gz", hash = "sha256:ab7ab1cc38512f15026cbcbb96300fb46ec8b24aa162263d9edd00e0a749b1e8"},
]
jupyterlab = [
    {file = "jupyterlab-3.1.18-py3-none-any.whl", hash = "sha256:3bedbc732ae86b616bd5c7855a6d071fe76ad47186378d36df77f4fc58ae322a"},
    {file = "jupyterlab-3.1.18.tar.gz", hash = "sha256:a43733acc3729557fc4758cff55652e52896e42c64c1f12540656ae7f298b806"},
]
jupyterlab-pygments = [
    {file = "jupyterlab_pygments-0.1.2-py2.py3-none-any.whl", hash = "sha256:abfb880fd1561987efaefcb2d2ac75145d2a5d0139b1876d5be806e32f630008"},
    {file = "jupyterlab_pygments-0.1.2.tar.gz", hash = "sha256:cfcda0873626150932f438eccf0f8bf22bfa92345b814890ab360d666b254146"},
]
jupyterlab-server = [
    {file = "jupyterlab_server-2.8.2-py3-none-any.whl", hash = "sha256:9507f059ddb3d088674ed76fd3d751cedd940f8a74055e2250bf44babcc2ea1f"},
    {file = "jupyterlab_server-2.8.2.tar.gz", hash = "sha256:26d813c8162c83d466df7d155865987dabe70aa452f9187dfb79fd88afc8fa0b"},
]
jupyterlab-widgets = [
    {file = "jupyterlab_widgets-1.0.2-py3-none-any.whl", hash = "sha256:f5d9efface8ec62941173ba1cffb2edd0ecddc801c11ae2931e30b50492eb8f7"},
    {file = "jupyterlab_widgets-1.0.2.tar.gz", hash = "sha256:7885092b2b96bf189c3a705cc3c412a4472ec5e8382d0b47219a66cccae73cfa"},
]
jupytext = [
    {file = "jupytext-1.13.0-py3-none-any.whl", hash = "sha256:c31f016c6fc000d88c5aed2cfc58f1acbfb3d9c58898aa0e4bdc3716f3860b09"},
    {file = "jupytext-1.13.0.tar.gz", hash = "sha256:fb220af65d2bd32d01c779b0e935c4c2b71e3f5f2f01bf1bab10d5f23fe121d4"},
]
kaggle = [
    {file = "kaggle-1.5.12.tar.gz", hash = "sha256:b4d87d107bff743aaa805c2b382c3661c4c175cdb159656d4972be2a9cef42cb"},
]
kiwisolver = [
    {file = "kiwisolver-1.3.2-cp310-cp310-macosx_10_9_universal2.whl", hash = "sha256:1d819553730d3c2724582124aee8a03c846ec4362ded1034c16fb3ef309264e6"},
    {file = "kiwisolver-1.3.2-cp310-cp310-macosx_10_9_x86_64.whl", hash = "sha256:8d93a1095f83e908fc253f2fb569c2711414c0bfd451cab580466465b235b470"},
    {file = "kiwisolver-1.3.2-cp310-cp310-macosx_11_0_arm64.whl", hash = "sha256:c4550a359c5157aaf8507e6820d98682872b9100ce7607f8aa070b4b8af6c298"},
    {file = "kiwisolver-1.3.2-cp310-cp310-manylinux_2_12_i686.manylinux2010_i686.whl", hash = "sha256:2210f28778c7d2ee13f3c2a20a3a22db889e75f4ec13a21072eabb5693801e84"},
    {file = "kiwisolver-1.3.2-cp310-cp310-manylinux_2_12_x86_64.manylinux2010_x86_64.whl", hash = "sha256:82f49c5a79d3839bc8f38cb5f4bfc87e15f04cbafa5fbd12fb32c941cb529cfb"},
    {file = "kiwisolver-1.3.2-cp310-cp310-manylinux_2_17_aarch64.manylinux2014_aarch64.whl", hash = "sha256:9661a04ca3c950a8ac8c47f53cbc0b530bce1b52f516a1e87b7736fec24bfff0"},
    {file = "kiwisolver-1.3.2-cp310-cp310-manylinux_2_17_ppc64le.manylinux2014_ppc64le.whl", hash = "sha256:2ddb500a2808c100e72c075cbb00bf32e62763c82b6a882d403f01a119e3f402"},
    {file = "kiwisolver-1.3.2-cp310-cp310-manylinux_2_17_s390x.manylinux2014_s390x.whl", hash = "sha256:72be6ebb4e92520b9726d7146bc9c9b277513a57a38efcf66db0620aec0097e0"},
    {file = "kiwisolver-1.3.2-cp310-cp310-win32.whl", hash = "sha256:83d2c9db5dfc537d0171e32de160461230eb14663299b7e6d18ca6dca21e4977"},
    {file = "kiwisolver-1.3.2-cp310-cp310-win_amd64.whl", hash = "sha256:cba430db673c29376135e695c6e2501c44c256a81495da849e85d1793ee975ad"},
    {file = "kiwisolver-1.3.2-cp37-cp37m-macosx_10_9_x86_64.whl", hash = "sha256:4116ba9a58109ed5e4cb315bdcbff9838f3159d099ba5259c7c7fb77f8537492"},
    {file = "kiwisolver-1.3.2-cp37-cp37m-manylinux_2_17_aarch64.manylinux2014_aarch64.whl", hash = "sha256:19554bd8d54cf41139f376753af1a644b63c9ca93f8f72009d50a2080f870f77"},
    {file = "kiwisolver-1.3.2-cp37-cp37m-manylinux_2_17_ppc64le.manylinux2014_ppc64le.whl", hash = "sha256:a7a4cf5bbdc861987a7745aed7a536c6405256853c94abc9f3287c3fa401b174"},
    {file = "kiwisolver-1.3.2-cp37-cp37m-manylinux_2_17_s390x.manylinux2014_s390x.whl", hash = "sha256:0007840186bacfaa0aba4466d5890334ea5938e0bb7e28078a0eb0e63b5b59d5"},
    {file = "kiwisolver-1.3.2-cp37-cp37m-manylinux_2_5_i686.manylinux1_i686.whl", hash = "sha256:ec2eba188c1906b05b9b49ae55aae4efd8150c61ba450e6721f64620c50b59eb"},
    {file = "kiwisolver-1.3.2-cp37-cp37m-manylinux_2_5_x86_64.manylinux1_x86_64.whl", hash = "sha256:3dbb3cea20b4af4f49f84cffaf45dd5f88e8594d18568e0225e6ad9dec0e7967"},
    {file = "kiwisolver-1.3.2-cp37-cp37m-win32.whl", hash = "sha256:5326ddfacbe51abf9469fe668944bc2e399181a2158cb5d45e1d40856b2a0589"},
    {file = "kiwisolver-1.3.2-cp37-cp37m-win_amd64.whl", hash = "sha256:c6572c2dab23c86a14e82c245473d45b4c515314f1f859e92608dcafbd2f19b8"},
    {file = "kiwisolver-1.3.2-cp38-cp38-macosx_10_9_universal2.whl", hash = "sha256:b5074fb09429f2b7bc82b6fb4be8645dcbac14e592128beeff5461dcde0af09f"},
    {file = "kiwisolver-1.3.2-cp38-cp38-macosx_10_9_x86_64.whl", hash = "sha256:22521219ca739654a296eea6d4367703558fba16f98688bd8ce65abff36eaa84"},
    {file = "kiwisolver-1.3.2-cp38-cp38-macosx_11_0_arm64.whl", hash = "sha256:c358721aebd40c243894298f685a19eb0491a5c3e0b923b9f887ef1193ddf829"},
    {file = "kiwisolver-1.3.2-cp38-cp38-manylinux_2_17_aarch64.manylinux2014_aarch64.whl", hash = "sha256:7ba5a1041480c6e0a8b11a9544d53562abc2d19220bfa14133e0cdd9967e97af"},
    {file = "kiwisolver-1.3.2-cp38-cp38-manylinux_2_17_ppc64le.manylinux2014_ppc64le.whl", hash = "sha256:44e6adf67577dbdfa2d9f06db9fbc5639afefdb5bf2b4dfec25c3a7fbc619536"},
    {file = "kiwisolver-1.3.2-cp38-cp38-manylinux_2_17_s390x.manylinux2014_s390x.whl", hash = "sha256:1d45d1c74f88b9f41062716c727f78f2a59a5476ecbe74956fafb423c5c87a76"},
    {file = "kiwisolver-1.3.2-cp38-cp38-manylinux_2_5_i686.manylinux1_i686.whl", hash = "sha256:70adc3658138bc77a36ce769f5f183169bc0a2906a4f61f09673f7181255ac9b"},
    {file = "kiwisolver-1.3.2-cp38-cp38-manylinux_2_5_x86_64.manylinux1_x86_64.whl", hash = "sha256:b6a5431940f28b6de123de42f0eb47b84a073ee3c3345dc109ad550a3307dd28"},
    {file = "kiwisolver-1.3.2-cp38-cp38-win32.whl", hash = "sha256:ee040a7de8d295dbd261ef2d6d3192f13e2b08ec4a954de34a6fb8ff6422e24c"},
    {file = "kiwisolver-1.3.2-cp38-cp38-win_amd64.whl", hash = "sha256:8dc3d842fa41a33fe83d9f5c66c0cc1f28756530cd89944b63b072281e852031"},
    {file = "kiwisolver-1.3.2-cp39-cp39-macosx_10_9_universal2.whl", hash = "sha256:a498bcd005e8a3fedd0022bb30ee0ad92728154a8798b703f394484452550507"},
    {file = "kiwisolver-1.3.2-cp39-cp39-macosx_10_9_x86_64.whl", hash = "sha256:80efd202108c3a4150e042b269f7c78643420cc232a0a771743bb96b742f838f"},
    {file = "kiwisolver-1.3.2-cp39-cp39-macosx_11_0_arm64.whl", hash = "sha256:f8eb7b6716f5b50e9c06207a14172cf2de201e41912ebe732846c02c830455b9"},
    {file = "kiwisolver-1.3.2-cp39-cp39-manylinux_2_12_i686.manylinux2010_i686.whl", hash = "sha256:f441422bb313ab25de7b3dbfd388e790eceb76ce01a18199ec4944b369017009"},
    {file = "kiwisolver-1.3.2-cp39-cp39-manylinux_2_12_x86_64.manylinux2010_x86_64.whl", hash = "sha256:30fa008c172355c7768159983a7270cb23838c4d7db73d6c0f6b60dde0d432c6"},
    {file = "kiwisolver-1.3.2-cp39-cp39-manylinux_2_17_aarch64.manylinux2014_aarch64.whl", hash = "sha256:2f8f6c8f4f1cff93ca5058d6ec5f0efda922ecb3f4c5fb76181f327decff98b8"},
    {file = "kiwisolver-1.3.2-cp39-cp39-manylinux_2_17_ppc64le.manylinux2014_ppc64le.whl", hash = "sha256:ba677bcaff9429fd1bf01648ad0901cea56c0d068df383d5f5856d88221fe75b"},
    {file = "kiwisolver-1.3.2-cp39-cp39-manylinux_2_17_s390x.manylinux2014_s390x.whl", hash = "sha256:7843b1624d6ccca403a610d1277f7c28ad184c5aa88a1750c1a999754e65b439"},
    {file = "kiwisolver-1.3.2-cp39-cp39-win32.whl", hash = "sha256:e6f5eb2f53fac7d408a45fbcdeda7224b1cfff64919d0f95473420a931347ae9"},
    {file = "kiwisolver-1.3.2-cp39-cp39-win_amd64.whl", hash = "sha256:eedd3b59190885d1ebdf6c5e0ca56828beb1949b4dfe6e5d0256a461429ac386"},
    {file = "kiwisolver-1.3.2-pp37-pypy37_pp73-macosx_10_9_x86_64.whl", hash = "sha256:dedc71c8eb9c5096037766390172c34fb86ef048b8e8958b4e484b9e505d66bc"},
    {file = "kiwisolver-1.3.2-pp37-pypy37_pp73-manylinux_2_12_i686.manylinux2010_i686.whl", hash = "sha256:bf7eb45d14fc036514c09554bf983f2a72323254912ed0c3c8e697b62c4c158f"},
    {file = "kiwisolver-1.3.2-pp37-pypy37_pp73-manylinux_2_12_x86_64.manylinux2010_x86_64.whl", hash = "sha256:2b65bd35f3e06a47b5c30ea99e0c2b88f72c6476eedaf8cfbc8e66adb5479dcf"},
    {file = "kiwisolver-1.3.2-pp37-pypy37_pp73-manylinux_2_17_aarch64.manylinux2014_aarch64.whl", hash = "sha256:25405f88a37c5f5bcba01c6e350086d65e7465fd1caaf986333d2a045045a223"},
    {file = "kiwisolver-1.3.2-pp37-pypy37_pp73-win_amd64.whl", hash = "sha256:bcadb05c3d4794eb9eee1dddf1c24215c92fb7b55a80beae7a60530a91060560"},
    {file = "kiwisolver-1.3.2.tar.gz", hash = "sha256:fc4453705b81d03568d5b808ad8f09c77c47534f6ac2e72e733f9ca4714aa75c"},
]
markdown = [
    {file = "Markdown-3.3.4-py3-none-any.whl", hash = "sha256:96c3ba1261de2f7547b46a00ea8463832c921d3f9d6aba3f255a6f71386db20c"},
    {file = "Markdown-3.3.4.tar.gz", hash = "sha256:31b5b491868dcc87d6c24b7e3d19a0d730d59d3e46f4eea6430a321bed387a49"},
]
markdown-it-py = [
    {file = "markdown-it-py-1.1.0.tar.gz", hash = "sha256:36be6bb3ad987bfdb839f5ba78ddf094552ca38ccbd784ae4f74a4e1419fc6e3"},
    {file = "markdown_it_py-1.1.0-py3-none-any.whl", hash = "sha256:98080fc0bc34c4f2bcf0846a096a9429acbd9d5d8e67ed34026c03c61c464389"},
]
markupsafe = [
    {file = "MarkupSafe-2.0.1-cp36-cp36m-macosx_10_9_x86_64.whl", hash = "sha256:f9081981fe268bd86831e5c75f7de206ef275defcb82bc70740ae6dc507aee51"},
    {file = "MarkupSafe-2.0.1-cp36-cp36m-manylinux1_i686.whl", hash = "sha256:0955295dd5eec6cb6cc2fe1698f4c6d84af2e92de33fbcac4111913cd100a6ff"},
    {file = "MarkupSafe-2.0.1-cp36-cp36m-manylinux1_x86_64.whl", hash = "sha256:0446679737af14f45767963a1a9ef7620189912317d095f2d9ffa183a4d25d2b"},
    {file = "MarkupSafe-2.0.1-cp36-cp36m-manylinux2010_i686.whl", hash = "sha256:f826e31d18b516f653fe296d967d700fddad5901ae07c622bb3705955e1faa94"},
    {file = "MarkupSafe-2.0.1-cp36-cp36m-manylinux2010_x86_64.whl", hash = "sha256:fa130dd50c57d53368c9d59395cb5526eda596d3ffe36666cd81a44d56e48872"},
    {file = "MarkupSafe-2.0.1-cp36-cp36m-manylinux2014_aarch64.whl", hash = "sha256:905fec760bd2fa1388bb5b489ee8ee5f7291d692638ea5f67982d968366bef9f"},
    {file = "MarkupSafe-2.0.1-cp36-cp36m-win32.whl", hash = "sha256:6c4ca60fa24e85fe25b912b01e62cb969d69a23a5d5867682dd3e80b5b02581d"},
    {file = "MarkupSafe-2.0.1-cp36-cp36m-win_amd64.whl", hash = "sha256:b2f4bf27480f5e5e8ce285a8c8fd176c0b03e93dcc6646477d4630e83440c6a9"},
    {file = "MarkupSafe-2.0.1-cp37-cp37m-macosx_10_9_x86_64.whl", hash = "sha256:0717a7390a68be14b8c793ba258e075c6f4ca819f15edfc2a3a027c823718567"},
    {file = "MarkupSafe-2.0.1-cp37-cp37m-manylinux1_i686.whl", hash = "sha256:6557b31b5e2c9ddf0de32a691f2312a32f77cd7681d8af66c2692efdbef84c18"},
    {file = "MarkupSafe-2.0.1-cp37-cp37m-manylinux1_x86_64.whl", hash = "sha256:49e3ceeabbfb9d66c3aef5af3a60cc43b85c33df25ce03d0031a608b0a8b2e3f"},
    {file = "MarkupSafe-2.0.1-cp37-cp37m-manylinux2010_i686.whl", hash = "sha256:d7f9850398e85aba693bb640262d3611788b1f29a79f0c93c565694658f4071f"},
    {file = "MarkupSafe-2.0.1-cp37-cp37m-manylinux2010_x86_64.whl", hash = "sha256:6a7fae0dd14cf60ad5ff42baa2e95727c3d81ded453457771d02b7d2b3f9c0c2"},
    {file = "MarkupSafe-2.0.1-cp37-cp37m-manylinux2014_aarch64.whl", hash = "sha256:b7f2d075102dc8c794cbde1947378051c4e5180d52d276987b8d28a3bd58c17d"},
    {file = "MarkupSafe-2.0.1-cp37-cp37m-win32.whl", hash = "sha256:a30e67a65b53ea0a5e62fe23682cfe22712e01f453b95233b25502f7c61cb415"},
    {file = "MarkupSafe-2.0.1-cp37-cp37m-win_amd64.whl", hash = "sha256:611d1ad9a4288cf3e3c16014564df047fe08410e628f89805e475368bd304914"},
    {file = "MarkupSafe-2.0.1-cp38-cp38-macosx_10_9_x86_64.whl", hash = "sha256:be98f628055368795d818ebf93da628541e10b75b41c559fdf36d104c5787066"},
    {file = "MarkupSafe-2.0.1-cp38-cp38-manylinux1_i686.whl", hash = "sha256:1d609f577dc6e1aa17d746f8bd3c31aa4d258f4070d61b2aa5c4166c1539de35"},
    {file = "MarkupSafe-2.0.1-cp38-cp38-manylinux1_x86_64.whl", hash = "sha256:7d91275b0245b1da4d4cfa07e0faedd5b0812efc15b702576d103293e252af1b"},
    {file = "MarkupSafe-2.0.1-cp38-cp38-manylinux2010_i686.whl", hash = "sha256:01a9b8ea66f1658938f65b93a85ebe8bc016e6769611be228d797c9d998dd298"},
    {file = "MarkupSafe-2.0.1-cp38-cp38-manylinux2010_x86_64.whl", hash = "sha256:47ab1e7b91c098ab893b828deafa1203de86d0bc6ab587b160f78fe6c4011f75"},
    {file = "MarkupSafe-2.0.1-cp38-cp38-manylinux2014_aarch64.whl", hash = "sha256:97383d78eb34da7e1fa37dd273c20ad4320929af65d156e35a5e2d89566d9dfb"},
    {file = "MarkupSafe-2.0.1-cp38-cp38-win32.whl", hash = "sha256:023cb26ec21ece8dc3907c0e8320058b2e0cb3c55cf9564da612bc325bed5e64"},
    {file = "MarkupSafe-2.0.1-cp38-cp38-win_amd64.whl", hash = "sha256:984d76483eb32f1bcb536dc27e4ad56bba4baa70be32fa87152832cdd9db0833"},
    {file = "MarkupSafe-2.0.1-cp39-cp39-macosx_10_9_universal2.whl", hash = "sha256:2ef54abee730b502252bcdf31b10dacb0a416229b72c18b19e24a4509f273d26"},
    {file = "MarkupSafe-2.0.1-cp39-cp39-macosx_10_9_x86_64.whl", hash = "sha256:3c112550557578c26af18a1ccc9e090bfe03832ae994343cfdacd287db6a6ae7"},
    {file = "MarkupSafe-2.0.1-cp39-cp39-manylinux1_i686.whl", hash = "sha256:53edb4da6925ad13c07b6d26c2a852bd81e364f95301c66e930ab2aef5b5ddd8"},
    {file = "MarkupSafe-2.0.1-cp39-cp39-manylinux1_x86_64.whl", hash = "sha256:f5653a225f31e113b152e56f154ccbe59eeb1c7487b39b9d9f9cdb58e6c79dc5"},
    {file = "MarkupSafe-2.0.1-cp39-cp39-manylinux2010_i686.whl", hash = "sha256:4efca8f86c54b22348a5467704e3fec767b2db12fc39c6d963168ab1d3fc9135"},
    {file = "MarkupSafe-2.0.1-cp39-cp39-manylinux2010_x86_64.whl", hash = "sha256:ab3ef638ace319fa26553db0624c4699e31a28bb2a835c5faca8f8acf6a5a902"},
    {file = "MarkupSafe-2.0.1-cp39-cp39-manylinux2014_aarch64.whl", hash = "sha256:f8ba0e8349a38d3001fae7eadded3f6606f0da5d748ee53cc1dab1d6527b9509"},
    {file = "MarkupSafe-2.0.1-cp39-cp39-win32.whl", hash = "sha256:10f82115e21dc0dfec9ab5c0223652f7197feb168c940f3ef61563fc2d6beb74"},
    {file = "MarkupSafe-2.0.1-cp39-cp39-win_amd64.whl", hash = "sha256:693ce3f9e70a6cf7d2fb9e6c9d8b204b6b39897a2c4a1aa65728d5ac97dcc1d8"},
    {file = "MarkupSafe-2.0.1.tar.gz", hash = "sha256:594c67807fb16238b30c44bdf74f36c02cdf22d1c8cda91ef8a0ed8dabf5620a"},
]
matplotlib = [
    {file = "matplotlib-3.4.3-cp37-cp37m-macosx_10_9_x86_64.whl", hash = "sha256:5c988bb43414c7c2b0a31bd5187b4d27fd625c080371b463a6d422047df78913"},
    {file = "matplotlib-3.4.3-cp37-cp37m-manylinux1_i686.whl", hash = "sha256:f1c5efc278d996af8a251b2ce0b07bbeccb821f25c8c9846bdcb00ffc7f158aa"},
    {file = "matplotlib-3.4.3-cp37-cp37m-manylinux1_x86_64.whl", hash = "sha256:eeb1859efe7754b1460e1d4991bbd4a60a56f366bc422ef3a9c5ae05f0bc70b5"},
    {file = "matplotlib-3.4.3-cp37-cp37m-manylinux2014_aarch64.whl", hash = "sha256:844a7b0233e4ff7fba57e90b8799edaa40b9e31e300b8d5efc350937fa8b1bea"},
    {file = "matplotlib-3.4.3-cp37-cp37m-win32.whl", hash = "sha256:85f0c9cf724715e75243a7b3087cf4a3de056b55e05d4d76cc58d610d62894f3"},
    {file = "matplotlib-3.4.3-cp37-cp37m-win_amd64.whl", hash = "sha256:c70b6311dda3e27672f1bf48851a0de816d1ca6aaf3d49365fbdd8e959b33d2b"},
    {file = "matplotlib-3.4.3-cp38-cp38-macosx_10_9_x86_64.whl", hash = "sha256:b884715a59fec9ad3b6048ecf3860f3b2ce965e676ef52593d6fa29abcf7d330"},
    {file = "matplotlib-3.4.3-cp38-cp38-manylinux1_i686.whl", hash = "sha256:a78a3b51f29448c7f4d4575e561f6b0dbb8d01c13c2046ab6c5220eb25c06506"},
    {file = "matplotlib-3.4.3-cp38-cp38-manylinux1_x86_64.whl", hash = "sha256:6a724e3a48a54b8b6e7c4ae38cd3d07084508fa47c410c8757e9db9791421838"},
    {file = "matplotlib-3.4.3-cp38-cp38-manylinux2014_aarch64.whl", hash = "sha256:48e1e0859b54d5f2e29bb78ca179fd59b971c6ceb29977fb52735bfd280eb0f5"},
    {file = "matplotlib-3.4.3-cp38-cp38-win32.whl", hash = "sha256:01c9de93a2ca0d128c9064f23709362e7fefb34910c7c9e0b8ab0de8258d5eda"},
    {file = "matplotlib-3.4.3-cp38-cp38-win_amd64.whl", hash = "sha256:ebfb01a65c3f5d53a8c2a8133fec2b5221281c053d944ae81ff5822a68266617"},
    {file = "matplotlib-3.4.3-cp39-cp39-macosx_10_9_x86_64.whl", hash = "sha256:b8b53f336a4688cfce615887505d7e41fd79b3594bf21dd300531a4f5b4f746a"},
    {file = "matplotlib-3.4.3-cp39-cp39-manylinux1_i686.whl", hash = "sha256:fcd6f1954943c0c192bfbebbac263f839d7055409f1173f80d8b11a224d236da"},
    {file = "matplotlib-3.4.3-cp39-cp39-manylinux1_x86_64.whl", hash = "sha256:6be8df61b1626e1a142c57e065405e869e9429b4a6dab4a324757d0dc4d42235"},
    {file = "matplotlib-3.4.3-cp39-cp39-manylinux2014_aarch64.whl", hash = "sha256:41b6e307458988891fcdea2d8ecf84a8c92d53f84190aa32da65f9505546e684"},
    {file = "matplotlib-3.4.3-cp39-cp39-win32.whl", hash = "sha256:f72657f1596199dc1e4e7a10f52a4784ead8a711f4e5b59bea95bdb97cf0e4fd"},
    {file = "matplotlib-3.4.3-cp39-cp39-win_amd64.whl", hash = "sha256:f15edcb0629a0801738925fe27070480f446fcaa15de65946ff946ad99a59a40"},
    {file = "matplotlib-3.4.3-pp37-pypy37_pp73-macosx_10_9_x86_64.whl", hash = "sha256:556965514b259204637c360d213de28d43a1f4aed1eca15596ce83f768c5a56f"},
    {file = "matplotlib-3.4.3-pp37-pypy37_pp73-manylinux2010_x86_64.whl", hash = "sha256:54a026055d5f8614f184e588f6e29064019a0aa8448450214c0b60926d62d919"},
    {file = "matplotlib-3.4.3.tar.gz", hash = "sha256:fc4f526dfdb31c9bd6b8ca06bf9fab663ca12f3ec9cdf4496fb44bc680140318"},
]
matplotlib-inline = [
    {file = "matplotlib-inline-0.1.3.tar.gz", hash = "sha256:a04bfba22e0d1395479f866853ec1ee28eea1485c1d69a6faf00dc3e24ff34ee"},
    {file = "matplotlib_inline-0.1.3-py3-none-any.whl", hash = "sha256:aed605ba3b72462d64d475a21a9296f400a19c4f74a31b59103d2a99ffd5aa5c"},
]
mdit-py-plugins = [
    {file = "mdit-py-plugins-0.2.8.tar.gz", hash = "sha256:5991cef645502e80a5388ec4fc20885d2313d4871e8b8e320ca2de14ac0c015f"},
    {file = "mdit_py_plugins-0.2.8-py3-none-any.whl", hash = "sha256:1833bf738e038e35d89cb3a07eb0d227ed647ce7dd357579b65343740c6d249c"},
]
mergedeep = [
    {file = "mergedeep-1.3.4-py3-none-any.whl", hash = "sha256:70775750742b25c0d8f36c55aed03d24c3384d17c951b3175d898bd778ef0307"},
    {file = "mergedeep-1.3.4.tar.gz", hash = "sha256:0096d52e9dad9939c3d975a774666af186eda617e6ca84df4c94dec30004f2a8"},
]
mistune = [
    {file = "mistune-0.8.4-py2.py3-none-any.whl", hash = "sha256:88a1051873018da288eee8538d476dffe1262495144b33ecb586c4ab266bb8d4"},
    {file = "mistune-0.8.4.tar.gz", hash = "sha256:59a3429db53c50b5c6bcc8a07f8848cb00d7dc8bdb431a4ab41920d201d4756e"},
]
mkdocs = [
    {file = "mkdocs-1.2.2-py3-none-any.whl", hash = "sha256:d019ff8e17ec746afeb54eb9eb4112b5e959597aebc971da46a5c9486137f0ff"},
    {file = "mkdocs-1.2.2.tar.gz", hash = "sha256:a334f5bd98ec960638511366eb8c5abc9c99b9083a0ed2401d8791b112d6b078"},
]
mkdocs-autorefs = [
    {file = "mkdocs-autorefs-0.2.1.tar.gz", hash = "sha256:b8156d653ed91356e71675ce1fa1186d2b2c2085050012522895c9aa98fca3e5"},
    {file = "mkdocs_autorefs-0.2.1-py3-none-any.whl", hash = "sha256:f301b983a34259df90b3fcf7edc234b5e6c7065bd578781e66fd90b8cfbe76be"},
]
mkdocs-jupyter = [
    {file = "mkdocs-jupyter-0.17.3.tar.gz", hash = "sha256:04c4d3fbaf0ce93e2bd5246a649b46c3d1a93137e252f7d5048db9db62d0f822"},
]
mkdocs-material = [
    {file = "mkdocs-material-7.3.0.tar.gz", hash = "sha256:07db0580fa96c3473aee99ec3fb4606a1a5a1e4f4467e64c0cd1ba8da5b6476e"},
    {file = "mkdocs_material-7.3.0-py2.py3-none-any.whl", hash = "sha256:b183c27dc0f44e631bbc32c51057f61a3e2ba8b3c1080e59f944167eeba9ff1d"},
]
mkdocs-material-extensions = [
    {file = "mkdocs-material-extensions-1.0.3.tar.gz", hash = "sha256:bfd24dfdef7b41c312ede42648f9eb83476ea168ec163b613f9abd12bbfddba2"},
    {file = "mkdocs_material_extensions-1.0.3-py3-none-any.whl", hash = "sha256:a82b70e533ce060b2a5d9eb2bc2e1be201cf61f901f93704b4acf6e3d5983a44"},
]
mkdocstrings = [
    {file = "mkdocstrings-0.15.2-py3-none-any.whl", hash = "sha256:8d6cbe64c07ae66739010979ca01d49dd2f64d1a45009f089d217b9cd2a65e36"},
    {file = "mkdocstrings-0.15.2.tar.gz", hash = "sha256:c2fee9a3a644647c06eb2044fdfede1073adfd1a55bf6752005d3db10705fe73"},
]
more-itertools = [
    {file = "more-itertools-8.10.0.tar.gz", hash = "sha256:1debcabeb1df793814859d64a81ad7cb10504c24349368ccf214c664c474f41f"},
    {file = "more_itertools-8.10.0-py3-none-any.whl", hash = "sha256:56ddac45541718ba332db05f464bebfb0768110111affd27f66e0051f276fa43"},
]
msgpack = [
    {file = "msgpack-1.0.2-cp35-cp35m-manylinux1_i686.whl", hash = "sha256:b6d9e2dae081aa35c44af9c4298de4ee72991305503442a5c74656d82b581fe9"},
    {file = "msgpack-1.0.2-cp35-cp35m-manylinux1_x86_64.whl", hash = "sha256:a99b144475230982aee16b3d249170f1cccebf27fb0a08e9f603b69637a62192"},
    {file = "msgpack-1.0.2-cp35-cp35m-manylinux2014_aarch64.whl", hash = "sha256:1026dcc10537d27dd2d26c327e552f05ce148977e9d7b9f1718748281b38c841"},
    {file = "msgpack-1.0.2-cp36-cp36m-macosx_10_14_x86_64.whl", hash = "sha256:fe07bc6735d08e492a327f496b7850e98cb4d112c56df69b0c844dbebcbb47f6"},
    {file = "msgpack-1.0.2-cp36-cp36m-manylinux1_i686.whl", hash = "sha256:9ea52fff0473f9f3000987f313310208c879493491ef3ccf66268eff8d5a0326"},
    {file = "msgpack-1.0.2-cp36-cp36m-manylinux1_x86_64.whl", hash = "sha256:26a1759f1a88df5f1d0b393eb582ec022326994e311ba9c5818adc5374736439"},
    {file = "msgpack-1.0.2-cp36-cp36m-manylinux2014_aarch64.whl", hash = "sha256:497d2c12426adcd27ab83144057a705efb6acc7e85957a51d43cdcf7f258900f"},
    {file = "msgpack-1.0.2-cp36-cp36m-win32.whl", hash = "sha256:e89ec55871ed5473a041c0495b7b4e6099f6263438e0bd04ccd8418f92d5d7f2"},
    {file = "msgpack-1.0.2-cp36-cp36m-win_amd64.whl", hash = "sha256:a4355d2193106c7aa77c98fc955252a737d8550320ecdb2e9ac701e15e2943bc"},
    {file = "msgpack-1.0.2-cp37-cp37m-macosx_10_14_x86_64.whl", hash = "sha256:d6c64601af8f3893d17ec233237030e3110f11b8a962cb66720bf70c0141aa54"},
    {file = "msgpack-1.0.2-cp37-cp37m-manylinux1_i686.whl", hash = "sha256:f484cd2dca68502de3704f056fa9b318c94b1539ed17a4c784266df5d6978c87"},
    {file = "msgpack-1.0.2-cp37-cp37m-manylinux1_x86_64.whl", hash = "sha256:f3e6aaf217ac1c7ce1563cf52a2f4f5d5b1f64e8729d794165db71da57257f0c"},
    {file = "msgpack-1.0.2-cp37-cp37m-manylinux2014_aarch64.whl", hash = "sha256:8521e5be9e3b93d4d5e07cb80b7e32353264d143c1f072309e1863174c6aadb1"},
    {file = "msgpack-1.0.2-cp37-cp37m-win32.whl", hash = "sha256:31c17bbf2ae5e29e48d794c693b7ca7a0c73bd4280976d408c53df421e838d2a"},
    {file = "msgpack-1.0.2-cp37-cp37m-win_amd64.whl", hash = "sha256:8ffb24a3b7518e843cd83538cf859e026d24ec41ac5721c18ed0c55101f9775b"},
    {file = "msgpack-1.0.2-cp38-cp38-macosx_10_14_x86_64.whl", hash = "sha256:b28c0876cce1466d7c2195d7658cf50e4730667196e2f1355c4209444717ee06"},
    {file = "msgpack-1.0.2-cp38-cp38-manylinux1_i686.whl", hash = "sha256:87869ba567fe371c4555d2e11e4948778ab6b59d6cc9d8460d543e4cfbbddd1c"},
    {file = "msgpack-1.0.2-cp38-cp38-manylinux1_x86_64.whl", hash = "sha256:b55f7db883530b74c857e50e149126b91bb75d35c08b28db12dcb0346f15e46e"},
    {file = "msgpack-1.0.2-cp38-cp38-manylinux2014_aarch64.whl", hash = "sha256:ac25f3e0513f6673e8b405c3a80500eb7be1cf8f57584be524c4fa78fe8e0c83"},
    {file = "msgpack-1.0.2-cp38-cp38-win32.whl", hash = "sha256:0cb94ee48675a45d3b86e61d13c1e6f1696f0183f0715544976356ff86f741d9"},
    {file = "msgpack-1.0.2-cp38-cp38-win_amd64.whl", hash = "sha256:e36a812ef4705a291cdb4a2fd352f013134f26c6ff63477f20235138d1d21009"},
    {file = "msgpack-1.0.2-cp39-cp39-macosx_10_14_x86_64.whl", hash = "sha256:2a5866bdc88d77f6e1370f82f2371c9bc6fc92fe898fa2dec0c5d4f5435a2694"},
    {file = "msgpack-1.0.2-cp39-cp39-manylinux1_i686.whl", hash = "sha256:92be4b12de4806d3c36810b0fe2aeedd8d493db39e2eb90742b9c09299eb5759"},
    {file = "msgpack-1.0.2-cp39-cp39-manylinux1_x86_64.whl", hash = "sha256:de6bd7990a2c2dabe926b7e62a92886ccbf809425c347ae7de277067f97c2887"},
    {file = "msgpack-1.0.2-cp39-cp39-manylinux2014_aarch64.whl", hash = "sha256:5a9ee2540c78659a1dd0b110f73773533ee3108d4e1219b5a15a8d635b7aca0e"},
    {file = "msgpack-1.0.2-cp39-cp39-win32.whl", hash = "sha256:c747c0cc08bd6d72a586310bda6ea72eeb28e7505990f342552315b229a19b33"},
    {file = "msgpack-1.0.2-cp39-cp39-win_amd64.whl", hash = "sha256:d8167b84af26654c1124857d71650404336f4eb5cc06900667a493fc619ddd9f"},
    {file = "msgpack-1.0.2.tar.gz", hash = "sha256:fae04496f5bc150eefad4e9571d1a76c55d021325dcd484ce45065ebbdd00984"},
]
mypy-extensions = [
    {file = "mypy_extensions-0.4.3-py2.py3-none-any.whl", hash = "sha256:090fedd75945a69ae91ce1303b5824f428daf5a028d2f6ab8a299250a846f15d"},
    {file = "mypy_extensions-0.4.3.tar.gz", hash = "sha256:2d82818f5bb3e369420cb3c4060a7970edba416647068eb4c5343488a6c604a8"},
]
nbclassic = [
    {file = "nbclassic-0.3.2-py3-none-any.whl", hash = "sha256:57936a39410a18261442ca3b298421f859c9012272b87bf55e17b5507f052f4d"},
    {file = "nbclassic-0.3.2.tar.gz", hash = "sha256:863462bf6a6e0e5e502dcc479ce2ea1edf60437c969f1850d0c0823dba0c39b7"},
]
nbclient = [
    {file = "nbclient-0.5.4-py3-none-any.whl", hash = "sha256:95a300c6fbe73721736cf13972a46d8d666f78794b832866ed7197a504269e11"},
    {file = "nbclient-0.5.4.tar.gz", hash = "sha256:6c8ad36a28edad4562580847f9f1636fe5316a51a323ed85a24a4ad37d4aefce"},
]
nbconvert = [
    {file = "nbconvert-6.2.0-py3-none-any.whl", hash = "sha256:b1b9dc4f1ff6cafae0e6d91f42fb9046fdc32e6beb6d7e2fa2cd7191ad535240"},
    {file = "nbconvert-6.2.0.tar.gz", hash = "sha256:16ceecd0afaa8fd26c245fa32e2c52066c02f13aa73387fffafd84750baea863"},
]
nbformat = [
    {file = "nbformat-5.1.3-py3-none-any.whl", hash = "sha256:eb8447edd7127d043361bc17f2f5a807626bc8e878c7709a1c647abda28a9171"},
    {file = "nbformat-5.1.3.tar.gz", hash = "sha256:b516788ad70771c6250977c1374fcca6edebe6126fd2adb5a69aa5c2356fd1c8"},
]
nest-asyncio = [
    {file = "nest_asyncio-1.5.1-py3-none-any.whl", hash = "sha256:76d6e972265063fe92a90b9cc4fb82616e07d586b346ed9d2c89a4187acea39c"},
    {file = "nest_asyncio-1.5.1.tar.gz", hash = "sha256:afc5a1c515210a23c461932765691ad39e8eba6551c055ac8d5546e69250d0aa"},
]
nodeenv = [
    {file = "nodeenv-1.6.0-py2.py3-none-any.whl", hash = "sha256:621e6b7076565ddcacd2db0294c0381e01fd28945ab36bcf00f41c5daf63bef7"},
    {file = "nodeenv-1.6.0.tar.gz", hash = "sha256:3ef13ff90291ba2a4a7a4ff9a979b63ffdd00a464dbe04acf0ea6471517a4c2b"},
]
notebook = [
    {file = "notebook-6.4.4-py3-none-any.whl", hash = "sha256:33488bdcc5cbef23c3cfa12cd51b0b5459a211945b5053d17405980611818149"},
    {file = "notebook-6.4.4.tar.gz", hash = "sha256:26b0095c568e307a310fd78818ad8ebade4f00462dada4c0e34cbad632b9085d"},
]
numpy = [
    {file = "numpy-1.21.1-cp37-cp37m-macosx_10_9_x86_64.whl", hash = "sha256:38e8648f9449a549a7dfe8d8755a5979b45b3538520d1e735637ef28e8c2dc50"},
    {file = "numpy-1.21.1-cp37-cp37m-manylinux_2_12_i686.manylinux2010_i686.whl", hash = "sha256:fd7d7409fa643a91d0a05c7554dd68aa9c9bb16e186f6ccfe40d6e003156e33a"},
    {file = "numpy-1.21.1-cp37-cp37m-manylinux_2_12_x86_64.manylinux2010_x86_64.whl", hash = "sha256:a75b4498b1e93d8b700282dc8e655b8bd559c0904b3910b144646dbbbc03e062"},
    {file = "numpy-1.21.1-cp37-cp37m-manylinux_2_17_aarch64.manylinux2014_aarch64.whl", hash = "sha256:1412aa0aec3e00bc23fbb8664d76552b4efde98fb71f60737c83efbac24112f1"},
    {file = "numpy-1.21.1-cp37-cp37m-manylinux_2_5_i686.manylinux1_i686.whl", hash = "sha256:e46ceaff65609b5399163de5893d8f2a82d3c77d5e56d976c8b5fb01faa6b671"},
    {file = "numpy-1.21.1-cp37-cp37m-manylinux_2_5_x86_64.manylinux1_x86_64.whl", hash = "sha256:c6a2324085dd52f96498419ba95b5777e40b6bcbc20088fddb9e8cbb58885e8e"},
    {file = "numpy-1.21.1-cp37-cp37m-win32.whl", hash = "sha256:73101b2a1fef16602696d133db402a7e7586654682244344b8329cdcbbb82172"},
    {file = "numpy-1.21.1-cp37-cp37m-win_amd64.whl", hash = "sha256:7a708a79c9a9d26904d1cca8d383bf869edf6f8e7650d85dbc77b041e8c5a0f8"},
    {file = "numpy-1.21.1-cp38-cp38-macosx_10_9_universal2.whl", hash = "sha256:95b995d0c413f5d0428b3f880e8fe1660ff9396dcd1f9eedbc311f37b5652e16"},
    {file = "numpy-1.21.1-cp38-cp38-macosx_10_9_x86_64.whl", hash = "sha256:635e6bd31c9fb3d475c8f44a089569070d10a9ef18ed13738b03049280281267"},
    {file = "numpy-1.21.1-cp38-cp38-macosx_11_0_arm64.whl", hash = "sha256:4a3d5fb89bfe21be2ef47c0614b9c9c707b7362386c9a3ff1feae63e0267ccb6"},
    {file = "numpy-1.21.1-cp38-cp38-manylinux_2_12_i686.manylinux2010_i686.whl", hash = "sha256:8a326af80e86d0e9ce92bcc1e65c8ff88297de4fa14ee936cb2293d414c9ec63"},
    {file = "numpy-1.21.1-cp38-cp38-manylinux_2_12_x86_64.manylinux2010_x86_64.whl", hash = "sha256:791492091744b0fe390a6ce85cc1bf5149968ac7d5f0477288f78c89b385d9af"},
    {file = "numpy-1.21.1-cp38-cp38-manylinux_2_17_aarch64.manylinux2014_aarch64.whl", hash = "sha256:0318c465786c1f63ac05d7c4dbcecd4d2d7e13f0959b01b534ea1e92202235c5"},
    {file = "numpy-1.21.1-cp38-cp38-manylinux_2_5_i686.manylinux1_i686.whl", hash = "sha256:9a513bd9c1551894ee3d31369f9b07460ef223694098cf27d399513415855b68"},
    {file = "numpy-1.21.1-cp38-cp38-manylinux_2_5_x86_64.manylinux1_x86_64.whl", hash = "sha256:91c6f5fc58df1e0a3cc0c3a717bb3308ff850abdaa6d2d802573ee2b11f674a8"},
    {file = "numpy-1.21.1-cp38-cp38-win32.whl", hash = "sha256:978010b68e17150db8765355d1ccdd450f9fc916824e8c4e35ee620590e234cd"},
    {file = "numpy-1.21.1-cp38-cp38-win_amd64.whl", hash = "sha256:9749a40a5b22333467f02fe11edc98f022133ee1bfa8ab99bda5e5437b831214"},
    {file = "numpy-1.21.1-cp39-cp39-macosx_10_9_universal2.whl", hash = "sha256:d7a4aeac3b94af92a9373d6e77b37691b86411f9745190d2c351f410ab3a791f"},
    {file = "numpy-1.21.1-cp39-cp39-macosx_10_9_x86_64.whl", hash = "sha256:d9e7912a56108aba9b31df688a4c4f5cb0d9d3787386b87d504762b6754fbb1b"},
    {file = "numpy-1.21.1-cp39-cp39-macosx_11_0_arm64.whl", hash = "sha256:25b40b98ebdd272bc3020935427a4530b7d60dfbe1ab9381a39147834e985eac"},
    {file = "numpy-1.21.1-cp39-cp39-manylinux_2_12_i686.manylinux2010_i686.whl", hash = "sha256:8a92c5aea763d14ba9d6475803fc7904bda7decc2a0a68153f587ad82941fec1"},
    {file = "numpy-1.21.1-cp39-cp39-manylinux_2_12_x86_64.manylinux2010_x86_64.whl", hash = "sha256:05a0f648eb28bae4bcb204e6fd14603de2908de982e761a2fc78efe0f19e96e1"},
    {file = "numpy-1.21.1-cp39-cp39-manylinux_2_17_aarch64.manylinux2014_aarch64.whl", hash = "sha256:f01f28075a92eede918b965e86e8f0ba7b7797a95aa8d35e1cc8821f5fc3ad6a"},
    {file = "numpy-1.21.1-cp39-cp39-win32.whl", hash = "sha256:88c0b89ad1cc24a5efbb99ff9ab5db0f9a86e9cc50240177a571fbe9c2860ac2"},
    {file = "numpy-1.21.1-cp39-cp39-win_amd64.whl", hash = "sha256:01721eefe70544d548425a07c80be8377096a54118070b8a62476866d5208e33"},
    {file = "numpy-1.21.1-pp37-pypy37_pp73-manylinux_2_12_x86_64.manylinux2010_x86_64.whl", hash = "sha256:2d4d1de6e6fb3d28781c73fbde702ac97f03d79e4ffd6598b880b2d95d62ead4"},
    {file = "numpy-1.21.1.zip", hash = "sha256:dff4af63638afcc57a3dfb9e4b26d434a7a602d225b42d746ea7fe2edf1342fd"},
]
opt-einsum = [
    {file = "opt_einsum-3.3.0-py3-none-any.whl", hash = "sha256:2455e59e3947d3c275477df7f5205b30635e266fe6dc300e3d9f9646bfcea147"},
    {file = "opt_einsum-3.3.0.tar.gz", hash = "sha256:59f6475f77bbc37dcf7cd748519c0ec60722e91e63ca114e68821c0c54a46549"},
]
optax = [
    {file = "optax-0.0.9-py3-none-any.whl", hash = "sha256:69ad9e19a1bb2a1825aba88abceb6cd65250a1bae63b243e9f2b99766784eea5"},
    {file = "optax-0.0.9.tar.gz", hash = "sha256:29379580b32fcd9d7f4262de5680139b76abcb1b8cf526d1f774375d6dacfb2b"},
]
packaging = [
    {file = "packaging-21.0-py3-none-any.whl", hash = "sha256:c86254f9220d55e31cc94d69bade760f0847da8000def4dfe1c6b872fd14ff14"},
    {file = "packaging-21.0.tar.gz", hash = "sha256:7dc96269f53a4ccec5c0670940a4281106dd0bb343f47b7471f779df49c2fbe7"},
]
pandas = [
    {file = "pandas-1.1.5-cp36-cp36m-macosx_10_9_x86_64.whl", hash = "sha256:bf23a3b54d128b50f4f9d4675b3c1857a688cc6731a32f931837d72effb2698d"},
    {file = "pandas-1.1.5-cp36-cp36m-manylinux1_i686.whl", hash = "sha256:5a780260afc88268a9d3ac3511d8f494fdcf637eece62fb9eb656a63d53eb7ca"},
    {file = "pandas-1.1.5-cp36-cp36m-manylinux1_x86_64.whl", hash = "sha256:b61080750d19a0122469ab59b087380721d6b72a4e7d962e4d7e63e0c4504814"},
    {file = "pandas-1.1.5-cp36-cp36m-manylinux2014_aarch64.whl", hash = "sha256:0de3ddb414d30798cbf56e642d82cac30a80223ad6fe484d66c0ce01a84d6f2f"},
    {file = "pandas-1.1.5-cp36-cp36m-win32.whl", hash = "sha256:70865f96bb38fec46f7ebd66d4b5cfd0aa6b842073f298d621385ae3898d28b5"},
    {file = "pandas-1.1.5-cp36-cp36m-win_amd64.whl", hash = "sha256:19a2148a1d02791352e9fa637899a78e371a3516ac6da5c4edc718f60cbae648"},
    {file = "pandas-1.1.5-cp37-cp37m-macosx_10_9_x86_64.whl", hash = "sha256:26fa92d3ac743a149a31b21d6f4337b0594b6302ea5575b37af9ca9611e8981a"},
    {file = "pandas-1.1.5-cp37-cp37m-manylinux1_i686.whl", hash = "sha256:c16d59c15d946111d2716856dd5479221c9e4f2f5c7bc2d617f39d870031e086"},
    {file = "pandas-1.1.5-cp37-cp37m-manylinux1_x86_64.whl", hash = "sha256:3be7a7a0ca71a2640e81d9276f526bca63505850add10206d0da2e8a0a325dae"},
    {file = "pandas-1.1.5-cp37-cp37m-manylinux2014_aarch64.whl", hash = "sha256:573fba5b05bf2c69271a32e52399c8de599e4a15ab7cec47d3b9c904125ab788"},
    {file = "pandas-1.1.5-cp37-cp37m-win32.whl", hash = "sha256:21b5a2b033380adbdd36b3116faaf9a4663e375325831dac1b519a44f9e439bb"},
    {file = "pandas-1.1.5-cp37-cp37m-win_amd64.whl", hash = "sha256:24c7f8d4aee71bfa6401faeba367dd654f696a77151a8a28bc2013f7ced4af98"},
    {file = "pandas-1.1.5-cp38-cp38-macosx_10_9_x86_64.whl", hash = "sha256:2860a97cbb25444ffc0088b457da0a79dc79f9c601238a3e0644312fcc14bf11"},
    {file = "pandas-1.1.5-cp38-cp38-manylinux1_i686.whl", hash = "sha256:5008374ebb990dad9ed48b0f5d0038124c73748f5384cc8c46904dace27082d9"},
    {file = "pandas-1.1.5-cp38-cp38-manylinux1_x86_64.whl", hash = "sha256:2c2f7c670ea4e60318e4b7e474d56447cf0c7d83b3c2a5405a0dbb2600b9c48e"},
    {file = "pandas-1.1.5-cp38-cp38-manylinux2014_aarch64.whl", hash = "sha256:0a643bae4283a37732ddfcecab3f62dd082996021b980f580903f4e8e01b3c5b"},
    {file = "pandas-1.1.5-cp38-cp38-win32.whl", hash = "sha256:5447ea7af4005b0daf695a316a423b96374c9c73ffbd4533209c5ddc369e644b"},
    {file = "pandas-1.1.5-cp38-cp38-win_amd64.whl", hash = "sha256:4c62e94d5d49db116bef1bd5c2486723a292d79409fc9abd51adf9e05329101d"},
    {file = "pandas-1.1.5-cp39-cp39-macosx_10_9_x86_64.whl", hash = "sha256:731568be71fba1e13cae212c362f3d2ca8932e83cb1b85e3f1b4dd77d019254a"},
    {file = "pandas-1.1.5-cp39-cp39-manylinux1_i686.whl", hash = "sha256:c61c043aafb69329d0f961b19faa30b1dab709dd34c9388143fc55680059e55a"},
    {file = "pandas-1.1.5-cp39-cp39-manylinux1_x86_64.whl", hash = "sha256:2b1c6cd28a0dfda75c7b5957363333f01d370936e4c6276b7b8e696dd500582a"},
    {file = "pandas-1.1.5-cp39-cp39-win32.whl", hash = "sha256:c94ff2780a1fd89f190390130d6d36173ca59fcfb3fe0ff596f9a56518191ccb"},
    {file = "pandas-1.1.5-cp39-cp39-win_amd64.whl", hash = "sha256:edda9bacc3843dfbeebaf7a701763e68e741b08fccb889c003b0a52f0ee95782"},
    {file = "pandas-1.1.5.tar.gz", hash = "sha256:f10fc41ee3c75a474d3bdf68d396f10782d013d7f67db99c0efbfd0acb99701b"},
]
pandocfilters = [
    {file = "pandocfilters-1.5.0-py2.py3-none-any.whl", hash = "sha256:33aae3f25fd1a026079f5d27bdd52496f0e0803b3469282162bafdcbdf6ef14f"},
    {file = "pandocfilters-1.5.0.tar.gz", hash = "sha256:0b679503337d233b4339a817bfc8c50064e2eff681314376a47cb582305a7a38"},
]
parso = [
    {file = "parso-0.8.2-py2.py3-none-any.whl", hash = "sha256:a8c4922db71e4fdb90e0d0bc6e50f9b273d3397925e5e60a717e719201778d22"},
    {file = "parso-0.8.2.tar.gz", hash = "sha256:12b83492c6239ce32ff5eed6d3639d6a536170723c6f3f1506869f1ace413398"},
]
path = [
    {file = "path-16.2.0-py3-none-any.whl", hash = "sha256:340054c5bb459fc9fd40e7eb6768c5989f3e599d18224238465b5333bc8faa7d"},
    {file = "path-16.2.0.tar.gz", hash = "sha256:2de925e8d421f93bcea80d511b81accfb6a7e6b249afa4a5559557b0cf817097"},
]
pathspec = [
    {file = "pathspec-0.9.0-py2.py3-none-any.whl", hash = "sha256:7d15c4ddb0b5c802d161efc417ec1a2558ea2653c2e8ad9c19098201dc1c993a"},
    {file = "pathspec-0.9.0.tar.gz", hash = "sha256:e564499435a2673d586f6b2130bb5b95f04a3ba06f81b8f895b651a3c76aabb1"},
]
pexpect = [
    {file = "pexpect-4.8.0-py2.py3-none-any.whl", hash = "sha256:0b48a55dcb3c05f3329815901ea4fc1537514d6ba867a152b581d69ae3710937"},
    {file = "pexpect-4.8.0.tar.gz", hash = "sha256:fc65a43959d153d0114afe13997d439c22823a27cefceb5ff35c2178c6784c0c"},
]
pickleshare = [
    {file = "pickleshare-0.7.5-py2.py3-none-any.whl", hash = "sha256:9649af414d74d4df115d5d718f82acb59c9d418196b7b4290ed47a12ce62df56"},
    {file = "pickleshare-0.7.5.tar.gz", hash = "sha256:87683d47965c1da65cdacaf31c8441d12b8044cdec9aca500cd78fc2c683afca"},
]
pillow = [
    {file = "Pillow-8.3.2-cp310-cp310-macosx_10_10_universal2.whl", hash = "sha256:c691b26283c3a31594683217d746f1dad59a7ae1d4cfc24626d7a064a11197d4"},
    {file = "Pillow-8.3.2-cp310-cp310-macosx_11_0_arm64.whl", hash = "sha256:f514c2717012859ccb349c97862568fdc0479aad85b0270d6b5a6509dbc142e2"},
    {file = "Pillow-8.3.2-cp310-cp310-manylinux_2_17_aarch64.manylinux2014_aarch64.whl", hash = "sha256:be25cb93442c6d2f8702c599b51184bd3ccd83adebd08886b682173e09ef0c3f"},
    {file = "Pillow-8.3.2-cp310-cp310-manylinux_2_17_i686.manylinux2014_i686.whl", hash = "sha256:d675a876b295afa114ca8bf42d7f86b5fb1298e1b6bb9a24405a3f6c8338811c"},
    {file = "Pillow-8.3.2-cp310-cp310-manylinux_2_17_x86_64.manylinux2014_x86_64.whl", hash = "sha256:59697568a0455764a094585b2551fd76bfd6b959c9f92d4bdec9d0e14616303a"},
    {file = "Pillow-8.3.2-cp310-cp310-win32.whl", hash = "sha256:2d5e9dc0bf1b5d9048a94c48d0813b6c96fccfa4ccf276d9c36308840f40c228"},
    {file = "Pillow-8.3.2-cp310-cp310-win_amd64.whl", hash = "sha256:11c27e74bab423eb3c9232d97553111cc0be81b74b47165f07ebfdd29d825875"},
    {file = "Pillow-8.3.2-cp36-cp36m-macosx_10_10_x86_64.whl", hash = "sha256:11eb7f98165d56042545c9e6db3ce394ed8b45089a67124298f0473b29cb60b2"},
    {file = "Pillow-8.3.2-cp36-cp36m-manylinux_2_17_aarch64.manylinux2014_aarch64.whl", hash = "sha256:2f23b2d3079522fdf3c09de6517f625f7a964f916c956527bed805ac043799b8"},
    {file = "Pillow-8.3.2-cp36-cp36m-manylinux_2_17_i686.manylinux2014_i686.whl", hash = "sha256:19ec4cfe4b961edc249b0e04b5618666c23a83bc35842dea2bfd5dfa0157f81b"},
    {file = "Pillow-8.3.2-cp36-cp36m-manylinux_2_17_x86_64.manylinux2014_x86_64.whl", hash = "sha256:e5a31c07cea5edbaeb4bdba6f2b87db7d3dc0f446f379d907e51cc70ea375629"},
    {file = "Pillow-8.3.2-cp36-cp36m-manylinux_2_5_i686.manylinux1_i686.whl", hash = "sha256:15ccb81a6ffc57ea0137f9f3ac2737ffa1d11f786244d719639df17476d399a7"},
    {file = "Pillow-8.3.2-cp36-cp36m-manylinux_2_5_x86_64.manylinux1_x86_64.whl", hash = "sha256:8f284dc1695caf71a74f24993b7c7473d77bc760be45f776a2c2f4e04c170550"},
    {file = "Pillow-8.3.2-cp36-cp36m-win32.whl", hash = "sha256:4abc247b31a98f29e5224f2d31ef15f86a71f79c7f4d2ac345a5d551d6393073"},
    {file = "Pillow-8.3.2-cp36-cp36m-win_amd64.whl", hash = "sha256:a048dad5ed6ad1fad338c02c609b862dfaa921fcd065d747194a6805f91f2196"},
    {file = "Pillow-8.3.2-cp37-cp37m-macosx_10_10_x86_64.whl", hash = "sha256:06d1adaa284696785375fa80a6a8eb309be722cf4ef8949518beb34487a3df71"},
    {file = "Pillow-8.3.2-cp37-cp37m-manylinux_2_17_aarch64.manylinux2014_aarch64.whl", hash = "sha256:bd24054aaf21e70a51e2a2a5ed1183560d3a69e6f9594a4bfe360a46f94eba83"},
    {file = "Pillow-8.3.2-cp37-cp37m-manylinux_2_17_i686.manylinux2014_i686.whl", hash = "sha256:27a330bf7014ee034046db43ccbb05c766aa9e70b8d6c5260bfc38d73103b0ba"},
    {file = "Pillow-8.3.2-cp37-cp37m-manylinux_2_17_x86_64.manylinux2014_x86_64.whl", hash = "sha256:13654b521fb98abdecec105ea3fb5ba863d1548c9b58831dd5105bb3873569f1"},
    {file = "Pillow-8.3.2-cp37-cp37m-manylinux_2_5_i686.manylinux1_i686.whl", hash = "sha256:a1bd983c565f92779be456ece2479840ec39d386007cd4ae83382646293d681b"},
    {file = "Pillow-8.3.2-cp37-cp37m-manylinux_2_5_x86_64.manylinux1_x86_64.whl", hash = "sha256:4326ea1e2722f3dc00ed77c36d3b5354b8fb7399fb59230249ea6d59cbed90da"},
    {file = "Pillow-8.3.2-cp37-cp37m-win32.whl", hash = "sha256:085a90a99404b859a4b6c3daa42afde17cb3ad3115e44a75f0d7b4a32f06a6c9"},
    {file = "Pillow-8.3.2-cp37-cp37m-win_amd64.whl", hash = "sha256:18a07a683805d32826c09acfce44a90bf474e6a66ce482b1c7fcd3757d588df3"},
    {file = "Pillow-8.3.2-cp38-cp38-macosx_10_10_x86_64.whl", hash = "sha256:4e59e99fd680e2b8b11bbd463f3c9450ab799305d5f2bafb74fefba6ac058616"},
    {file = "Pillow-8.3.2-cp38-cp38-macosx_11_0_arm64.whl", hash = "sha256:4d89a2e9219a526401015153c0e9dd48319ea6ab9fe3b066a20aa9aee23d9fd3"},
    {file = "Pillow-8.3.2-cp38-cp38-manylinux_2_17_aarch64.manylinux2014_aarch64.whl", hash = "sha256:56fd98c8294f57636084f4b076b75f86c57b2a63a8410c0cd172bc93695ee979"},
    {file = "Pillow-8.3.2-cp38-cp38-manylinux_2_17_i686.manylinux2014_i686.whl", hash = "sha256:2b11c9d310a3522b0fd3c35667914271f570576a0e387701f370eb39d45f08a4"},
    {file = "Pillow-8.3.2-cp38-cp38-manylinux_2_17_x86_64.manylinux2014_x86_64.whl", hash = "sha256:0412516dcc9de9b0a1e0ae25a280015809de8270f134cc2c1e32c4eeb397cf30"},
    {file = "Pillow-8.3.2-cp38-cp38-manylinux_2_5_i686.manylinux1_i686.whl", hash = "sha256:bcb04ff12e79b28be6c9988f275e7ab69f01cc2ba319fb3114f87817bb7c74b6"},
    {file = "Pillow-8.3.2-cp38-cp38-manylinux_2_5_x86_64.manylinux1_x86_64.whl", hash = "sha256:0b9911ec70731711c3b6ebcde26caea620cbdd9dcb73c67b0730c8817f24711b"},
    {file = "Pillow-8.3.2-cp38-cp38-win32.whl", hash = "sha256:ce2e5e04bb86da6187f96d7bab3f93a7877830981b37f0287dd6479e27a10341"},
    {file = "Pillow-8.3.2-cp38-cp38-win_amd64.whl", hash = "sha256:35d27687f027ad25a8d0ef45dd5208ef044c588003cdcedf05afb00dbc5c2deb"},
    {file = "Pillow-8.3.2-cp39-cp39-macosx_10_10_x86_64.whl", hash = "sha256:04835e68ef12904bc3e1fd002b33eea0779320d4346082bd5b24bec12ad9c3e9"},
    {file = "Pillow-8.3.2-cp39-cp39-macosx_11_0_arm64.whl", hash = "sha256:10e00f7336780ca7d3653cf3ac26f068fa11b5a96894ea29a64d3dc4b810d630"},
    {file = "Pillow-8.3.2-cp39-cp39-manylinux_2_17_aarch64.manylinux2014_aarch64.whl", hash = "sha256:2cde7a4d3687f21cffdf5bb171172070bb95e02af448c4c8b2f223d783214056"},
    {file = "Pillow-8.3.2-cp39-cp39-manylinux_2_17_i686.manylinux2014_i686.whl", hash = "sha256:1c3ff00110835bdda2b1e2b07f4a2548a39744bb7de5946dc8e95517c4fb2ca6"},
    {file = "Pillow-8.3.2-cp39-cp39-manylinux_2_17_x86_64.manylinux2014_x86_64.whl", hash = "sha256:35d409030bf3bd05fa66fb5fdedc39c521b397f61ad04309c90444e893d05f7d"},
    {file = "Pillow-8.3.2-cp39-cp39-manylinux_2_5_i686.manylinux1_i686.whl", hash = "sha256:6bff50ba9891be0a004ef48828e012babaaf7da204d81ab9be37480b9020a82b"},
    {file = "Pillow-8.3.2-cp39-cp39-manylinux_2_5_x86_64.manylinux1_x86_64.whl", hash = "sha256:7dbfbc0020aa1d9bc1b0b8bcf255a7d73f4ad0336f8fd2533fcc54a4ccfb9441"},
    {file = "Pillow-8.3.2-cp39-cp39-win32.whl", hash = "sha256:963ebdc5365d748185fdb06daf2ac758116deecb2277ec5ae98139f93844bc09"},
    {file = "Pillow-8.3.2-cp39-cp39-win_amd64.whl", hash = "sha256:cc9d0dec711c914ed500f1d0d3822868760954dce98dfb0b7382a854aee55d19"},
    {file = "Pillow-8.3.2-pp36-pypy36_pp73-macosx_10_10_x86_64.whl", hash = "sha256:2c661542c6f71dfd9dc82d9d29a8386287e82813b0375b3a02983feac69ef864"},
    {file = "Pillow-8.3.2-pp36-pypy36_pp73-manylinux_2_12_i686.manylinux2010_i686.whl", hash = "sha256:548794f99ff52a73a156771a0402f5e1c35285bd981046a502d7e4793e8facaa"},
    {file = "Pillow-8.3.2-pp36-pypy36_pp73-manylinux_2_12_x86_64.manylinux2010_x86_64.whl", hash = "sha256:8b68f565a4175e12e68ca900af8910e8fe48aaa48fd3ca853494f384e11c8bcd"},
    {file = "Pillow-8.3.2-pp36-pypy36_pp73-manylinux_2_17_i686.manylinux2014_i686.whl", hash = "sha256:838eb85de6d9307c19c655c726f8d13b8b646f144ca6b3771fa62b711ebf7624"},
    {file = "Pillow-8.3.2-pp36-pypy36_pp73-manylinux_2_17_x86_64.manylinux2014_x86_64.whl", hash = "sha256:feb5db446e96bfecfec078b943cc07744cc759893cef045aa8b8b6d6aaa8274e"},
    {file = "Pillow-8.3.2-pp37-pypy37_pp73-macosx_10_10_x86_64.whl", hash = "sha256:fc0db32f7223b094964e71729c0361f93db43664dd1ec86d3df217853cedda87"},
    {file = "Pillow-8.3.2-pp37-pypy37_pp73-manylinux_2_12_i686.manylinux2010_i686.whl", hash = "sha256:fd4fd83aa912d7b89b4b4a1580d30e2a4242f3936882a3f433586e5ab97ed0d5"},
    {file = "Pillow-8.3.2-pp37-pypy37_pp73-manylinux_2_12_x86_64.manylinux2010_x86_64.whl", hash = "sha256:d0c8ebbfd439c37624db98f3877d9ed12c137cadd99dde2d2eae0dab0bbfc355"},
    {file = "Pillow-8.3.2-pp37-pypy37_pp73-manylinux_2_17_i686.manylinux2014_i686.whl", hash = "sha256:6cb3dd7f23b044b0737317f892d399f9e2f0b3a02b22b2c692851fb8120d82c6"},
    {file = "Pillow-8.3.2-pp37-pypy37_pp73-manylinux_2_17_x86_64.manylinux2014_x86_64.whl", hash = "sha256:a66566f8a22561fc1a88dc87606c69b84fa9ce724f99522cf922c801ec68f5c1"},
    {file = "Pillow-8.3.2-pp37-pypy37_pp73-win_amd64.whl", hash = "sha256:ce651ca46d0202c302a535d3047c55a0131a720cf554a578fc1b8a2aff0e7d96"},
    {file = "Pillow-8.3.2.tar.gz", hash = "sha256:dde3f3ed8d00c72631bc19cbfff8ad3b6215062a5eed402381ad365f82f0c18c"},
]
platformdirs = [
    {file = "platformdirs-2.4.0-py3-none-any.whl", hash = "sha256:8868bbe3c3c80d42f20156f22e7131d2fb321f5bc86a2a345375c6481a67021d"},
    {file = "platformdirs-2.4.0.tar.gz", hash = "sha256:367a5e80b3d04d2428ffa76d33f124cf11e8fff2acdaa9b43d545f5c7d661ef2"},
]
pluggy = [
    {file = "pluggy-0.13.1-py2.py3-none-any.whl", hash = "sha256:966c145cd83c96502c3c3868f50408687b38434af77734af1e9ca461a4081d2d"},
    {file = "pluggy-0.13.1.tar.gz", hash = "sha256:15b2acde666561e1298d71b523007ed7364de07029219b604cf808bfa1c765b0"},
]
pre-commit = [
    {file = "pre_commit-2.15.0-py2.py3-none-any.whl", hash = "sha256:a4ed01000afcb484d9eb8d504272e642c4c4099bbad3a6b27e519bd6a3e928a6"},
    {file = "pre_commit-2.15.0.tar.gz", hash = "sha256:3c25add78dbdfb6a28a651780d5c311ac40dd17f160eb3954a0c59da40a505a7"},
]
prometheus-client = [
    {file = "prometheus_client-0.11.0-py2.py3-none-any.whl", hash = "sha256:b014bc76815eb1399da8ce5fc84b7717a3e63652b0c0f8804092c9363acab1b2"},
    {file = "prometheus_client-0.11.0.tar.gz", hash = "sha256:3a8baade6cb80bcfe43297e33e7623f3118d660d41387593758e2fb1ea173a86"},
]
prompt-toolkit = [
    {file = "prompt_toolkit-3.0.20-py3-none-any.whl", hash = "sha256:6076e46efae19b1e0ca1ec003ed37a933dc94b4d20f486235d436e64771dcd5c"},
    {file = "prompt_toolkit-3.0.20.tar.gz", hash = "sha256:eb71d5a6b72ce6db177af4a7d4d7085b99756bf656d98ffcc4fecd36850eea6c"},
]
protobuf = [
    {file = "protobuf-3.18.1-cp36-cp36m-macosx_10_9_x86_64.whl", hash = "sha256:fa6d1049d5315566f55c04d0b50c0033415144f96a9d25c820dc542fe2bb7f45"},
    {file = "protobuf-3.18.1-cp36-cp36m-manylinux_2_17_x86_64.manylinux2014_x86_64.whl", hash = "sha256:c0e2790c580070cff2921b93d562539ae027064340151c50db6aaf94c33048cd"},
    {file = "protobuf-3.18.1-cp36-cp36m-win32.whl", hash = "sha256:7e2f0677d68ecdd1cfda2abea65873f5bc7c3f5aae199404a3f5c1d1198c1a63"},
    {file = "protobuf-3.18.1-cp36-cp36m-win_amd64.whl", hash = "sha256:6f714f5de9d40b3bec90ede4a688cce52f637ccdc5403afcda1f67598f4fdcd7"},
    {file = "protobuf-3.18.1-cp37-cp37m-macosx_10_9_x86_64.whl", hash = "sha256:7a7be937c319146cc9f2626f0181e6809062c353e1fe449ecd0df374ba1036b2"},
    {file = "protobuf-3.18.1-cp37-cp37m-manylinux2014_aarch64.whl", hash = "sha256:10544fc7ace885a882623083c24da5b14148c77563acddc3c58d66f6153c09cd"},
    {file = "protobuf-3.18.1-cp37-cp37m-manylinux_2_17_x86_64.manylinux2014_x86_64.whl", hash = "sha256:e2ee8b11e3eb2ed38f12137c3c132270a0b1dd509e317228ac47b67f21a583f1"},
    {file = "protobuf-3.18.1-cp37-cp37m-win32.whl", hash = "sha256:c492c217d3f69f4d2d5619571e52ab98538edbf53caf67e53ea92bd0a3b5670f"},
    {file = "protobuf-3.18.1-cp37-cp37m-win_amd64.whl", hash = "sha256:3c1644f8a7f19b45c7a4c32278e2a55ae9e7e2f9e5f02d960a61f04a4890d3e6"},
    {file = "protobuf-3.18.1-cp38-cp38-macosx_10_9_x86_64.whl", hash = "sha256:e9ac691f7b24e4371dcd3980e4f5d6c840a2010da37986203053fee995786ec5"},
    {file = "protobuf-3.18.1-cp38-cp38-manylinux2014_aarch64.whl", hash = "sha256:93bad12895d8b0ebc66b605c2ef1802311595f881aef032d9f13282b7550e6b2"},
    {file = "protobuf-3.18.1-cp38-cp38-manylinux_2_17_x86_64.manylinux2014_x86_64.whl", hash = "sha256:0851b5b89191e1976d34fa2e8eb8659829dfb45252053224cf9df857fb5f6a45"},
    {file = "protobuf-3.18.1-cp38-cp38-win32.whl", hash = "sha256:09d9268f6f9da81b7657adcf2fb397524c82f20cdf9e0db3ff4e7567977abd67"},
    {file = "protobuf-3.18.1-cp38-cp38-win_amd64.whl", hash = "sha256:d6d927774c0ec746fed15a4faff5f44aad0b7a3421fadb6f3ae5ca1f2f8ae26e"},
    {file = "protobuf-3.18.1-cp39-cp39-macosx_10_9_x86_64.whl", hash = "sha256:4d19c9cb805fd2be1d59eee39e152367ee92a30167e77bd06c8819f8f0009a4c"},
    {file = "protobuf-3.18.1-cp39-cp39-manylinux2014_aarch64.whl", hash = "sha256:387f621bf7295a331f8c8a6962d097ceddeb85356792888cfa6a5c6bfc6886a4"},
    {file = "protobuf-3.18.1-cp39-cp39-manylinux_2_17_x86_64.manylinux2014_x86_64.whl", hash = "sha256:8c1c5d3966c856f60a9d8d62f4455d70c31026422acdd5c228edf22b65b16c38"},
    {file = "protobuf-3.18.1-cp39-cp39-win32.whl", hash = "sha256:f20f803892f2135e8b96dc58c9a0c6a7ad8436794bf8784af229498d939b4c77"},
    {file = "protobuf-3.18.1-cp39-cp39-win_amd64.whl", hash = "sha256:d76201380f41a2d83fb613a4683059d1fcafbe969518b3e409e279a8788fde2f"},
    {file = "protobuf-3.18.1-py2.py3-none-any.whl", hash = "sha256:61ca58e14033ca0dfa484a31d57237c1be3b6013454c7f53876a20fc88dd69b1"},
    {file = "protobuf-3.18.1.tar.gz", hash = "sha256:1c9bb40503751087300dd12ce2e90899d68628977905c76effc48e66d089391e"},
]
ptyprocess = [
    {file = "ptyprocess-0.7.0-py2.py3-none-any.whl", hash = "sha256:4b41f3967fce3af57cc7e94b888626c18bf37a083e3651ca8feeb66d492fef35"},
    {file = "ptyprocess-0.7.0.tar.gz", hash = "sha256:5c5d0a3b48ceee0b48485e0c26037c0acd7d29765ca3fbb5cb3831d347423220"},
]
py = [
    {file = "py-1.10.0-py2.py3-none-any.whl", hash = "sha256:3b80836aa6d1feeaa108e046da6423ab8f6ceda6468545ae8d02d9d58d18818a"},
    {file = "py-1.10.0.tar.gz", hash = "sha256:21b81bda15b66ef5e1a777a21c4dcd9c20ad3efd0b3f817e7a809035269e1bd3"},
]
pyarrow = [
    {file = "pyarrow-5.0.0-cp36-cp36m-macosx_10_13_x86_64.whl", hash = "sha256:e9ec80f4a77057498cf4c5965389e42e7f6a618b6859e6dd615e57505c9167a6"},
    {file = "pyarrow-5.0.0-cp36-cp36m-macosx_10_9_x86_64.whl", hash = "sha256:b1453c2411b5062ba6bf6832dbc4df211ad625f678c623a2ee177aee158f199b"},
    {file = "pyarrow-5.0.0-cp36-cp36m-manylinux2010_x86_64.whl", hash = "sha256:9e04d3621b9f2f23898eed0d044203f66c156d880f02c5534a7f9947ebb1a4af"},
    {file = "pyarrow-5.0.0-cp36-cp36m-manylinux2014_aarch64.whl", hash = "sha256:64f30aa6b28b666a925d11c239344741850eb97c29d3aa0f7187918cf82494f7"},
    {file = "pyarrow-5.0.0-cp36-cp36m-manylinux2014_x86_64.whl", hash = "sha256:99c8b0f7e2ce2541dd4c0c0101d9944bb8e592ae3295fe7a2f290ab99222666d"},
    {file = "pyarrow-5.0.0-cp36-cp36m-win_amd64.whl", hash = "sha256:456a4488ae810a0569d1adf87dbc522bcc9a0e4a8d1809b934ca28c163d8edce"},
    {file = "pyarrow-5.0.0-cp37-cp37m-macosx_10_13_x86_64.whl", hash = "sha256:c5493d2414d0d690a738aac8dd6d38518d1f9b870e52e24f89d8d7eb3afd4161"},
    {file = "pyarrow-5.0.0-cp37-cp37m-macosx_10_9_x86_64.whl", hash = "sha256:1832709281efefa4f199c639e9f429678286329860188e53beeda71750775923"},
    {file = "pyarrow-5.0.0-cp37-cp37m-manylinux2010_x86_64.whl", hash = "sha256:b6387d2058d95fa48ccfedea810a768187affb62f4a3ef6595fa30bf9d1a65cf"},
    {file = "pyarrow-5.0.0-cp37-cp37m-manylinux2014_aarch64.whl", hash = "sha256:bbe2e439bec2618c74a3bb259700c8a7353dc2ea0c5a62686b6cf04a50ab1e0d"},
    {file = "pyarrow-5.0.0-cp37-cp37m-manylinux2014_x86_64.whl", hash = "sha256:5c0d1b68e67bb334a5af0cecdf9b6a702aaa4cc259c5cbb71b25bbed40fcedaf"},
    {file = "pyarrow-5.0.0-cp37-cp37m-win_amd64.whl", hash = "sha256:6e937ce4a40ea0cc7896faff96adecadd4485beb53fbf510b46858e29b2e75ae"},
    {file = "pyarrow-5.0.0-cp38-cp38-macosx_10_13_x86_64.whl", hash = "sha256:7560332e5846f0e7830b377c14c93624e24a17f91c98f0b25dafb0ca1ea6ba02"},
    {file = "pyarrow-5.0.0-cp38-cp38-macosx_10_9_x86_64.whl", hash = "sha256:53e550dec60d1ab86cba3afa1719dc179a8bc9632a0e50d9fe91499cf0a7f2bc"},
    {file = "pyarrow-5.0.0-cp38-cp38-macosx_11_0_arm64.whl", hash = "sha256:2d26186ca9748a1fb89ae6c1fa04fb343a4279b53f118734ea8096f15d66c820"},
    {file = "pyarrow-5.0.0-cp38-cp38-manylinux2010_x86_64.whl", hash = "sha256:7c4edd2bacee3eea6c8c28bddb02347f9d41a55ec9692c71c6de6e47c62a7f0d"},
    {file = "pyarrow-5.0.0-cp38-cp38-manylinux2014_aarch64.whl", hash = "sha256:601b0aabd6fb066429e706282934d4d8d38f53bdb8d82da9576be49f07eedf5c"},
    {file = "pyarrow-5.0.0-cp38-cp38-manylinux2014_x86_64.whl", hash = "sha256:ff21711f6ff3b0bc90abc8ca8169e676faeb2401ddc1a0bc1c7dc181708a3406"},
    {file = "pyarrow-5.0.0-cp38-cp38-win_amd64.whl", hash = "sha256:ed135a99975380c27077f9d0e210aea8618ed9fadcec0e71f8a3190939557afe"},
    {file = "pyarrow-5.0.0-cp39-cp39-macosx_10_13_universal2.whl", hash = "sha256:6e1f0e4374061116f40e541408a8a170c170d0a070b788717e18165ebfdd2a54"},
    {file = "pyarrow-5.0.0-cp39-cp39-macosx_10_13_x86_64.whl", hash = "sha256:4341ac0f552dc04c450751e049976940c7f4f8f2dae03685cc465ebe0a61e231"},
    {file = "pyarrow-5.0.0-cp39-cp39-macosx_10_9_x86_64.whl", hash = "sha256:c3fc856f107ca2fb3c9391d7ea33bbb33f3a1c2b4a0e2b41f7525c626214cc03"},
    {file = "pyarrow-5.0.0-cp39-cp39-macosx_11_0_arm64.whl", hash = "sha256:357605665fbefb573d40939b13a684c2490b6ed1ab4a5de8dd246db4ab02e5a4"},
    {file = "pyarrow-5.0.0-cp39-cp39-manylinux2010_x86_64.whl", hash = "sha256:f4db312e9ba80e730cefcae0a05b63ea5befc7634c28df56682b628ad8e1c25c"},
    {file = "pyarrow-5.0.0-cp39-cp39-manylinux2014_aarch64.whl", hash = "sha256:1d9485741e497ccc516cb0a0c8f56e22be55aea815be185c3f9a681323b0e614"},
    {file = "pyarrow-5.0.0-cp39-cp39-manylinux2014_x86_64.whl", hash = "sha256:b3115df938b8d7a7372911a3cb3904196194bcea8bb48911b4b3eafee3ab8d90"},
    {file = "pyarrow-5.0.0-cp39-cp39-win_amd64.whl", hash = "sha256:4d8adda1892ef4553c4804af7f67cce484f4d6371564e2d8374b8e2bc85293e2"},
    {file = "pyarrow-5.0.0.tar.gz", hash = "sha256:24e64ea33eed07441cc0e80c949e3a1b48211a1add8953268391d250f4d39922"},
]
pycparser = [
    {file = "pycparser-2.20-py2.py3-none-any.whl", hash = "sha256:7582ad22678f0fcd81102833f60ef8d0e57288b6b5fb00323d101be910e35705"},
    {file = "pycparser-2.20.tar.gz", hash = "sha256:2d475327684562c3a96cc71adf7dc8c4f0565175cf86b6d7a404ff4c771f15f0"},
]
pydeck = [
    {file = "pydeck-0.7.0-py2.py3-none-any.whl", hash = "sha256:8db699ff8f5226e6b26d04aa01f9a32e986427219c176a216c8156fd5a37bfc6"},
    {file = "pydeck-0.7.0.tar.gz", hash = "sha256:5eef4d510b6b1f50d5e9c01b3121cd150695526da292a3a409d22fd03e7e20fe"},
]
pygments = [
    {file = "Pygments-2.10.0-py3-none-any.whl", hash = "sha256:b8e67fe6af78f492b3c4b3e2970c0624cbf08beb1e493b2c99b9fa1b67a20380"},
    {file = "Pygments-2.10.0.tar.gz", hash = "sha256:f398865f7eb6874156579fdf36bc840a03cab64d1cde9e93d68f46a425ec52c6"},
]
pymdown-extensions = [
    {file = "pymdown-extensions-8.2.tar.gz", hash = "sha256:b6daa94aad9e1310f9c64c8b1f01e4ce82937ab7eb53bfc92876a97aca02a6f4"},
    {file = "pymdown_extensions-8.2-py3-none-any.whl", hash = "sha256:141452d8ed61165518f2c923454bf054866b85cf466feedb0eb68f04acdc2560"},
]
pyparsing = [
    {file = "pyparsing-2.4.7-py2.py3-none-any.whl", hash = "sha256:ef9d7589ef3c200abe66653d3f1ab1033c3c419ae9b9bdb1240a85b024efc88b"},
    {file = "pyparsing-2.4.7.tar.gz", hash = "sha256:c203ec8783bf771a155b207279b9bccb8dea02d8f0c9e5f8ead507bc3246ecc1"},
]
pyrsistent = [
    {file = "pyrsistent-0.18.0-cp36-cp36m-macosx_10_9_x86_64.whl", hash = "sha256:f4c8cabb46ff8e5d61f56a037974228e978f26bfefce4f61a4b1ac0ba7a2ab72"},
    {file = "pyrsistent-0.18.0-cp36-cp36m-manylinux1_i686.whl", hash = "sha256:da6e5e818d18459fa46fac0a4a4e543507fe1110e808101277c5a2b5bab0cd2d"},
    {file = "pyrsistent-0.18.0-cp36-cp36m-manylinux1_x86_64.whl", hash = "sha256:5e4395bbf841693eaebaa5bb5c8f5cdbb1d139e07c975c682ec4e4f8126e03d2"},
    {file = "pyrsistent-0.18.0-cp36-cp36m-win32.whl", hash = "sha256:527be2bfa8dc80f6f8ddd65242ba476a6c4fb4e3aedbf281dfbac1b1ed4165b1"},
    {file = "pyrsistent-0.18.0-cp36-cp36m-win_amd64.whl", hash = "sha256:2aaf19dc8ce517a8653746d98e962ef480ff34b6bc563fc067be6401ffb457c7"},
    {file = "pyrsistent-0.18.0-cp37-cp37m-macosx_10_9_x86_64.whl", hash = "sha256:58a70d93fb79dc585b21f9d72487b929a6fe58da0754fa4cb9f279bb92369396"},
    {file = "pyrsistent-0.18.0-cp37-cp37m-manylinux1_i686.whl", hash = "sha256:4916c10896721e472ee12c95cdc2891ce5890898d2f9907b1b4ae0f53588b710"},
    {file = "pyrsistent-0.18.0-cp37-cp37m-manylinux1_x86_64.whl", hash = "sha256:73ff61b1411e3fb0ba144b8f08d6749749775fe89688093e1efef9839d2dcc35"},
    {file = "pyrsistent-0.18.0-cp37-cp37m-win32.whl", hash = "sha256:b29b869cf58412ca5738d23691e96d8aff535e17390128a1a52717c9a109da4f"},
    {file = "pyrsistent-0.18.0-cp37-cp37m-win_amd64.whl", hash = "sha256:097b96f129dd36a8c9e33594e7ebb151b1515eb52cceb08474c10a5479e799f2"},
    {file = "pyrsistent-0.18.0-cp38-cp38-macosx_10_9_x86_64.whl", hash = "sha256:772e94c2c6864f2cd2ffbe58bb3bdefbe2a32afa0acb1a77e472aac831f83427"},
    {file = "pyrsistent-0.18.0-cp38-cp38-manylinux1_i686.whl", hash = "sha256:c1a9ff320fa699337e05edcaae79ef8c2880b52720bc031b219e5b5008ebbdef"},
    {file = "pyrsistent-0.18.0-cp38-cp38-manylinux1_x86_64.whl", hash = "sha256:cd3caef37a415fd0dae6148a1b6957a8c5f275a62cca02e18474608cb263640c"},
    {file = "pyrsistent-0.18.0-cp38-cp38-win32.whl", hash = "sha256:e79d94ca58fcafef6395f6352383fa1a76922268fa02caa2272fff501c2fdc78"},
    {file = "pyrsistent-0.18.0-cp38-cp38-win_amd64.whl", hash = "sha256:a0c772d791c38bbc77be659af29bb14c38ced151433592e326361610250c605b"},
    {file = "pyrsistent-0.18.0-cp39-cp39-macosx_10_9_x86_64.whl", hash = "sha256:d5ec194c9c573aafaceebf05fc400656722793dac57f254cd4741f3c27ae57b4"},
    {file = "pyrsistent-0.18.0-cp39-cp39-manylinux1_i686.whl", hash = "sha256:6b5eed00e597b5b5773b4ca30bd48a5774ef1e96f2a45d105db5b4ebb4bca680"},
    {file = "pyrsistent-0.18.0-cp39-cp39-manylinux1_x86_64.whl", hash = "sha256:48578680353f41dca1ca3dc48629fb77dfc745128b56fc01096b2530c13fd426"},
    {file = "pyrsistent-0.18.0-cp39-cp39-win32.whl", hash = "sha256:f3ef98d7b76da5eb19c37fda834d50262ff9167c65658d1d8f974d2e4d90676b"},
    {file = "pyrsistent-0.18.0-cp39-cp39-win_amd64.whl", hash = "sha256:404e1f1d254d314d55adb8d87f4f465c8693d6f902f67eb6ef5b4526dc58e6ea"},
    {file = "pyrsistent-0.18.0.tar.gz", hash = "sha256:773c781216f8c2900b42a7b638d5b517bb134ae1acbebe4d1e8f1f41ea60eb4b"},
]
pytest = [
    {file = "pytest-5.4.3-py3-none-any.whl", hash = "sha256:5c0db86b698e8f170ba4582a492248919255fcd4c79b1ee64ace34301fb589a1"},
    {file = "pytest-5.4.3.tar.gz", hash = "sha256:7979331bfcba207414f5e1263b5a0f8f521d0f457318836a7355531ed1a4c7d8"},
]
python-dateutil = [
    {file = "python-dateutil-2.8.2.tar.gz", hash = "sha256:0123cacc1627ae19ddf3c27a5de5bd67ee4586fbdd6440d9748f8abb483d3e86"},
    {file = "python_dateutil-2.8.2-py2.py3-none-any.whl", hash = "sha256:961d03dc3453ebbc59dbdea9e4e11c5651520a876d0f4db161e8674aae935da9"},
]
python-slugify = [
    {file = "python-slugify-5.0.2.tar.gz", hash = "sha256:f13383a0b9fcbe649a1892b9c8eb4f8eab1d6d84b84bb7a624317afa98159cab"},
    {file = "python_slugify-5.0.2-py2.py3-none-any.whl", hash = "sha256:6d8c5df75cd4a7c3a2d21e257633de53f52ab0265cd2d1dc62a730e8194a7380"},
]
pytkdocs = [
    {file = "pytkdocs-0.11.1-py3-none-any.whl", hash = "sha256:89ca4926d0acc266235beb24cb0b0591aa6bf7adedfae54bf9421d529d782c8d"},
    {file = "pytkdocs-0.11.1.tar.gz", hash = "sha256:1ec7e028fe8361acc1ce909ada4e6beabec28ef31e629618549109e1d58549f0"},
]
pytz = [
    {file = "pytz-2021.3-py2.py3-none-any.whl", hash = "sha256:3672058bc3453457b622aab7a1c3bfd5ab0bdae451512f6cf25f64ed37f5b87c"},
    {file = "pytz-2021.3.tar.gz", hash = "sha256:acad2d8b20a1af07d4e4c9d2e9285c5ed9104354062f275f3fcd88dcef4f1326"},
]
pywin32 = [
    {file = "pywin32-301-cp35-cp35m-win32.whl", hash = "sha256:93367c96e3a76dfe5003d8291ae16454ca7d84bb24d721e0b74a07610b7be4a7"},
    {file = "pywin32-301-cp35-cp35m-win_amd64.whl", hash = "sha256:9635df6998a70282bd36e7ac2a5cef9ead1627b0a63b17c731312c7a0daebb72"},
    {file = "pywin32-301-cp36-cp36m-win32.whl", hash = "sha256:c866f04a182a8cb9b7855de065113bbd2e40524f570db73ef1ee99ff0a5cc2f0"},
    {file = "pywin32-301-cp36-cp36m-win_amd64.whl", hash = "sha256:dafa18e95bf2a92f298fe9c582b0e205aca45c55f989937c52c454ce65b93c78"},
    {file = "pywin32-301-cp37-cp37m-win32.whl", hash = "sha256:98f62a3f60aa64894a290fb7494bfa0bfa0a199e9e052e1ac293b2ad3cd2818b"},
    {file = "pywin32-301-cp37-cp37m-win_amd64.whl", hash = "sha256:fb3b4933e0382ba49305cc6cd3fb18525df7fd96aa434de19ce0878133bf8e4a"},
    {file = "pywin32-301-cp38-cp38-win32.whl", hash = "sha256:88981dd3cfb07432625b180f49bf4e179fb8cbb5704cd512e38dd63636af7a17"},
    {file = "pywin32-301-cp38-cp38-win_amd64.whl", hash = "sha256:8c9d33968aa7fcddf44e47750e18f3d034c3e443a707688a008a2e52bbef7e96"},
    {file = "pywin32-301-cp39-cp39-win32.whl", hash = "sha256:595d397df65f1b2e0beaca63a883ae6d8b6df1cdea85c16ae85f6d2e648133fe"},
    {file = "pywin32-301-cp39-cp39-win_amd64.whl", hash = "sha256:87604a4087434cd814ad8973bd47d6524bd1fa9e971ce428e76b62a5e0860fdf"},
]
pywinpty = [
    {file = "pywinpty-1.1.4-cp36-none-win_amd64.whl", hash = "sha256:fb975976ad92be44801de95fdf2b0366747767cb0528478553aff85dd63ebb09"},
    {file = "pywinpty-1.1.4-cp37-none-win_amd64.whl", hash = "sha256:5d25b30a2f87105778bc2f57cb1271f58aaa25568921ef042faf001b3b0a7307"},
    {file = "pywinpty-1.1.4-cp38-none-win_amd64.whl", hash = "sha256:c5c3550100689632f6663f39865ef8716835dab1838a9eb9b472644af92673f8"},
    {file = "pywinpty-1.1.4-cp39-none-win_amd64.whl", hash = "sha256:ad60a336d92ac38e2159320db6d5999c4c2726a141c3ed3f9694021feb6a234e"},
    {file = "pywinpty-1.1.4.tar.gz", hash = "sha256:cc700c9d5a9fcebf677ac93a4943ca9a24db6e2f11a5f0e7e8e226184c5036f7"},
]
pyyaml = [
    {file = "PyYAML-5.4.1-cp27-cp27m-macosx_10_9_x86_64.whl", hash = "sha256:3b2b1824fe7112845700f815ff6a489360226a5609b96ec2190a45e62a9fc922"},
    {file = "PyYAML-5.4.1-cp27-cp27m-win32.whl", hash = "sha256:129def1b7c1bf22faffd67b8f3724645203b79d8f4cc81f674654d9902cb4393"},
    {file = "PyYAML-5.4.1-cp27-cp27m-win_amd64.whl", hash = "sha256:4465124ef1b18d9ace298060f4eccc64b0850899ac4ac53294547536533800c8"},
    {file = "PyYAML-5.4.1-cp27-cp27mu-manylinux1_x86_64.whl", hash = "sha256:bb4191dfc9306777bc594117aee052446b3fa88737cd13b7188d0e7aa8162185"},
    {file = "PyYAML-5.4.1-cp36-cp36m-macosx_10_9_x86_64.whl", hash = "sha256:6c78645d400265a062508ae399b60b8c167bf003db364ecb26dcab2bda048253"},
    {file = "PyYAML-5.4.1-cp36-cp36m-manylinux1_x86_64.whl", hash = "sha256:4e0583d24c881e14342eaf4ec5fbc97f934b999a6828693a99157fde912540cc"},
    {file = "PyYAML-5.4.1-cp36-cp36m-manylinux2014_aarch64.whl", hash = "sha256:72a01f726a9c7851ca9bfad6fd09ca4e090a023c00945ea05ba1638c09dc3347"},
    {file = "PyYAML-5.4.1-cp36-cp36m-manylinux2014_s390x.whl", hash = "sha256:895f61ef02e8fed38159bb70f7e100e00f471eae2bc838cd0f4ebb21e28f8541"},
    {file = "PyYAML-5.4.1-cp36-cp36m-win32.whl", hash = "sha256:3bd0e463264cf257d1ffd2e40223b197271046d09dadf73a0fe82b9c1fc385a5"},
    {file = "PyYAML-5.4.1-cp36-cp36m-win_amd64.whl", hash = "sha256:e4fac90784481d221a8e4b1162afa7c47ed953be40d31ab4629ae917510051df"},
    {file = "PyYAML-5.4.1-cp37-cp37m-macosx_10_9_x86_64.whl", hash = "sha256:5accb17103e43963b80e6f837831f38d314a0495500067cb25afab2e8d7a4018"},
    {file = "PyYAML-5.4.1-cp37-cp37m-manylinux1_x86_64.whl", hash = "sha256:e1d4970ea66be07ae37a3c2e48b5ec63f7ba6804bdddfdbd3cfd954d25a82e63"},
    {file = "PyYAML-5.4.1-cp37-cp37m-manylinux2014_aarch64.whl", hash = "sha256:cb333c16912324fd5f769fff6bc5de372e9e7a202247b48870bc251ed40239aa"},
    {file = "PyYAML-5.4.1-cp37-cp37m-manylinux2014_s390x.whl", hash = "sha256:fe69978f3f768926cfa37b867e3843918e012cf83f680806599ddce33c2c68b0"},
    {file = "PyYAML-5.4.1-cp37-cp37m-win32.whl", hash = "sha256:dd5de0646207f053eb0d6c74ae45ba98c3395a571a2891858e87df7c9b9bd51b"},
    {file = "PyYAML-5.4.1-cp37-cp37m-win_amd64.whl", hash = "sha256:08682f6b72c722394747bddaf0aa62277e02557c0fd1c42cb853016a38f8dedf"},
    {file = "PyYAML-5.4.1-cp38-cp38-macosx_10_9_x86_64.whl", hash = "sha256:d2d9808ea7b4af864f35ea216be506ecec180628aced0704e34aca0b040ffe46"},
    {file = "PyYAML-5.4.1-cp38-cp38-manylinux1_x86_64.whl", hash = "sha256:8c1be557ee92a20f184922c7b6424e8ab6691788e6d86137c5d93c1a6ec1b8fb"},
    {file = "PyYAML-5.4.1-cp38-cp38-manylinux2014_aarch64.whl", hash = "sha256:fd7f6999a8070df521b6384004ef42833b9bd62cfee11a09bda1079b4b704247"},
    {file = "PyYAML-5.4.1-cp38-cp38-manylinux2014_s390x.whl", hash = "sha256:bfb51918d4ff3d77c1c856a9699f8492c612cde32fd3bcd344af9be34999bfdc"},
    {file = "PyYAML-5.4.1-cp38-cp38-win32.whl", hash = "sha256:fa5ae20527d8e831e8230cbffd9f8fe952815b2b7dae6ffec25318803a7528fc"},
    {file = "PyYAML-5.4.1-cp38-cp38-win_amd64.whl", hash = "sha256:0f5f5786c0e09baddcd8b4b45f20a7b5d61a7e7e99846e3c799b05c7c53fa696"},
    {file = "PyYAML-5.4.1-cp39-cp39-macosx_10_9_x86_64.whl", hash = "sha256:294db365efa064d00b8d1ef65d8ea2c3426ac366c0c4368d930bf1c5fb497f77"},
    {file = "PyYAML-5.4.1-cp39-cp39-manylinux1_x86_64.whl", hash = "sha256:74c1485f7707cf707a7aef42ef6322b8f97921bd89be2ab6317fd782c2d53183"},
    {file = "PyYAML-5.4.1-cp39-cp39-manylinux2014_aarch64.whl", hash = "sha256:d483ad4e639292c90170eb6f7783ad19490e7a8defb3e46f97dfe4bacae89122"},
    {file = "PyYAML-5.4.1-cp39-cp39-manylinux2014_s390x.whl", hash = "sha256:fdc842473cd33f45ff6bce46aea678a54e3d21f1b61a7750ce3c498eedfe25d6"},
    {file = "PyYAML-5.4.1-cp39-cp39-win32.whl", hash = "sha256:49d4cdd9065b9b6e206d0595fee27a96b5dd22618e7520c33204a4a3239d5b10"},
    {file = "PyYAML-5.4.1-cp39-cp39-win_amd64.whl", hash = "sha256:c20cfa2d49991c8b4147af39859b167664f2ad4561704ee74c1de03318e898db"},
    {file = "PyYAML-5.4.1.tar.gz", hash = "sha256:607774cbba28732bfa802b54baa7484215f530991055bb562efbed5b2f20a45e"},
]
pyyaml-env-tag = [
    {file = "pyyaml_env_tag-0.1-py3-none-any.whl", hash = "sha256:af31106dec8a4d68c60207c1886031cbf839b68aa7abccdb19868200532c2069"},
    {file = "pyyaml_env_tag-0.1.tar.gz", hash = "sha256:70092675bda14fdec33b31ba77e7543de9ddc88f2e5b99160396572d11525bdb"},
]
pyzmq = [
    {file = "pyzmq-22.3.0-cp310-cp310-macosx_10_15_universal2.whl", hash = "sha256:6b217b8f9dfb6628f74b94bdaf9f7408708cb02167d644edca33f38746ca12dd"},
    {file = "pyzmq-22.3.0-cp310-cp310-macosx_10_9_x86_64.whl", hash = "sha256:2841997a0d85b998cbafecb4183caf51fd19c4357075dfd33eb7efea57e4c149"},
    {file = "pyzmq-22.3.0-cp310-cp310-manylinux_2_12_i686.manylinux2010_i686.whl", hash = "sha256:f89468059ebc519a7acde1ee50b779019535db8dcf9b8c162ef669257fef7a93"},
    {file = "pyzmq-22.3.0-cp310-cp310-manylinux_2_12_x86_64.manylinux2010_x86_64.whl", hash = "sha256:ea12133df25e3a6918718fbb9a510c6ee5d3fdd5a346320421aac3882f4feeea"},
    {file = "pyzmq-22.3.0-cp310-cp310-manylinux_2_17_aarch64.manylinux2014_aarch64.whl", hash = "sha256:76c532fd68b93998aab92356be280deec5de8f8fe59cd28763d2cc8a58747b7f"},
    {file = "pyzmq-22.3.0-cp310-cp310-win32.whl", hash = "sha256:67db33bea0a29d03e6eeec55a8190e033318cee3cbc732ba8fd939617cbf762d"},
    {file = "pyzmq-22.3.0-cp310-cp310-win_amd64.whl", hash = "sha256:7661fc1d5cb73481cf710a1418a4e1e301ed7d5d924f91c67ba84b2a1b89defd"},
    {file = "pyzmq-22.3.0-cp36-cp36m-macosx_10_9_x86_64.whl", hash = "sha256:79244b9e97948eaf38695f4b8e6fc63b14b78cc37f403c6642ba555517ac1268"},
    {file = "pyzmq-22.3.0-cp36-cp36m-manylinux_2_17_aarch64.manylinux2014_aarch64.whl", hash = "sha256:ab888624ed68930442a3f3b0b921ad7439c51ba122dbc8c386e6487a658e4a4e"},
    {file = "pyzmq-22.3.0-cp36-cp36m-manylinux_2_5_i686.manylinux1_i686.whl", hash = "sha256:18cd854b423fce44951c3a4d3e686bac8f1243d954f579e120a1714096637cc0"},
    {file = "pyzmq-22.3.0-cp36-cp36m-manylinux_2_5_x86_64.manylinux1_x86_64.whl", hash = "sha256:de8df0684398bd74ad160afdc2a118ca28384ac6f5e234eb0508858d8d2d9364"},
    {file = "pyzmq-22.3.0-cp36-cp36m-win32.whl", hash = "sha256:3c1895c95be92600233e476fe283f042e71cf8f0b938aabf21b7aafa62a8dac9"},
    {file = "pyzmq-22.3.0-cp36-cp36m-win_amd64.whl", hash = "sha256:851977788b9caa8ed011f5f643d3ee8653af02c5fc723fa350db5125abf2be7b"},
    {file = "pyzmq-22.3.0-cp37-cp37m-macosx_10_9_x86_64.whl", hash = "sha256:b4ebed0977f92320f6686c96e9e8dd29eed199eb8d066936bac991afc37cbb70"},
    {file = "pyzmq-22.3.0-cp37-cp37m-manylinux_2_17_aarch64.manylinux2014_aarch64.whl", hash = "sha256:42abddebe2c6a35180ca549fadc7228d23c1e1f76167c5ebc8a936b5804ea2df"},
    {file = "pyzmq-22.3.0-cp37-cp37m-manylinux_2_5_i686.manylinux1_i686.whl", hash = "sha256:c1e41b32d6f7f9c26bc731a8b529ff592f31fc8b6ef2be9fa74abd05c8a342d7"},
    {file = "pyzmq-22.3.0-cp37-cp37m-manylinux_2_5_x86_64.manylinux1_x86_64.whl", hash = "sha256:be4e0f229cf3a71f9ecd633566bd6f80d9fa6afaaff5489492be63fe459ef98c"},
    {file = "pyzmq-22.3.0-cp37-cp37m-win32.whl", hash = "sha256:7c58f598d9fcc52772b89a92d72bf8829c12d09746a6d2c724c5b30076c1f11d"},
    {file = "pyzmq-22.3.0-cp37-cp37m-win_amd64.whl", hash = "sha256:2b97502c16a5ec611cd52410bdfaab264997c627a46b0f98d3f666227fd1ea2d"},
    {file = "pyzmq-22.3.0-cp38-cp38-macosx_10_9_x86_64.whl", hash = "sha256:d728b08448e5ac3e4d886b165385a262883c34b84a7fe1166277fe675e1c197a"},
    {file = "pyzmq-22.3.0-cp38-cp38-manylinux_2_12_i686.manylinux2010_i686.whl", hash = "sha256:480b9931bfb08bf8b094edd4836271d4d6b44150da051547d8c7113bf947a8b0"},
    {file = "pyzmq-22.3.0-cp38-cp38-manylinux_2_12_x86_64.manylinux2010_x86_64.whl", hash = "sha256:7dc09198e4073e6015d9a8ea093fc348d4e59de49382476940c3dd9ae156fba8"},
    {file = "pyzmq-22.3.0-cp38-cp38-manylinux_2_17_aarch64.manylinux2014_aarch64.whl", hash = "sha256:0ca6cd58f62a2751728016d40082008d3b3412a7f28ddfb4a2f0d3c130f69e74"},
    {file = "pyzmq-22.3.0-cp38-cp38-win32.whl", hash = "sha256:c0f84360dcca3481e8674393bdf931f9f10470988f87311b19d23cda869bb6b7"},
    {file = "pyzmq-22.3.0-cp38-cp38-win_amd64.whl", hash = "sha256:f762442bab706fd874064ca218b33a1d8e40d4938e96c24dafd9b12e28017f45"},
    {file = "pyzmq-22.3.0-cp39-cp39-macosx_10_15_universal2.whl", hash = "sha256:954e73c9cd4d6ae319f1c936ad159072b6d356a92dcbbabfd6e6204b9a79d356"},
    {file = "pyzmq-22.3.0-cp39-cp39-macosx_10_9_x86_64.whl", hash = "sha256:f43b4a2e6218371dd4f41e547bd919ceeb6ebf4abf31a7a0669cd11cd91ea973"},
    {file = "pyzmq-22.3.0-cp39-cp39-manylinux_2_12_i686.manylinux2010_i686.whl", hash = "sha256:acebba1a23fb9d72b42471c3771b6f2f18dcd46df77482612054bd45c07dfa36"},
    {file = "pyzmq-22.3.0-cp39-cp39-manylinux_2_12_x86_64.manylinux2010_x86_64.whl", hash = "sha256:cf98fd7a6c8aaa08dbc699ffae33fd71175696d78028281bc7b832b26f00ca57"},
    {file = "pyzmq-22.3.0-cp39-cp39-manylinux_2_17_aarch64.manylinux2014_aarch64.whl", hash = "sha256:d072f7dfbdb184f0786d63bda26e8a0882041b1e393fbe98940395f7fab4c5e2"},
    {file = "pyzmq-22.3.0-cp39-cp39-win32.whl", hash = "sha256:e6a02cf7271ee94674a44f4e62aa061d2d049001c844657740e156596298b70b"},
    {file = "pyzmq-22.3.0-cp39-cp39-win_amd64.whl", hash = "sha256:d3dcb5548ead4f1123851a5ced467791f6986d68c656bc63bfff1bf9e36671e2"},
    {file = "pyzmq-22.3.0-pp37-pypy37_pp73-macosx_10_9_x86_64.whl", hash = "sha256:3a4c9886d61d386b2b493377d980f502186cd71d501fffdba52bd2a0880cef4f"},
    {file = "pyzmq-22.3.0-pp37-pypy37_pp73-manylinux_2_12_i686.manylinux2010_i686.whl", hash = "sha256:80e043a89c6cadefd3a0712f8a1322038e819ebe9dbac7eca3bce1721bcb63bf"},
    {file = "pyzmq-22.3.0-pp37-pypy37_pp73-manylinux_2_12_x86_64.manylinux2010_x86_64.whl", hash = "sha256:1621e7a2af72cced1f6ec8ca8ca91d0f76ac236ab2e8828ac8fe909512d566cb"},
    {file = "pyzmq-22.3.0-pp37-pypy37_pp73-win_amd64.whl", hash = "sha256:d6157793719de168b199194f6b6173f0ccd3bf3499e6870fac17086072e39115"},
    {file = "pyzmq-22.3.0.tar.gz", hash = "sha256:8eddc033e716f8c91c6a2112f0a8ebc5e00532b4a6ae1eb0ccc48e027f9c671c"},
]
regex = [
    {file = "regex-2021.9.30-cp310-cp310-macosx_10_9_x86_64.whl", hash = "sha256:66696c8336a1b5d1182464f3af3427cc760118f26d0b09a2ddc16a976a4d2637"},
    {file = "regex-2021.9.30-cp310-cp310-manylinux_2_17_aarch64.manylinux2014_aarch64.whl", hash = "sha256:4d87459ad3ab40cd8493774f8a454b2e490d8e729e7e402a0625867a983e4e02"},
    {file = "regex-2021.9.30-cp310-cp310-manylinux_2_17_x86_64.manylinux2014_x86_64.whl", hash = "sha256:78cf6a1e023caf5e9a982f5377414e1aeac55198831b852835732cfd0a0ca5ff"},
    {file = "regex-2021.9.30-cp310-cp310-manylinux_2_5_i686.manylinux1_i686.manylinux_2_12_i686.manylinux2010_i686.whl", hash = "sha256:255791523f80ea8e48e79af7120b4697ef3b74f6886995dcdb08c41f8e516be0"},
    {file = "regex-2021.9.30-cp310-cp310-manylinux_2_5_i686.manylinux1_i686.manylinux_2_17_i686.manylinux2014_i686.whl", hash = "sha256:e502f8d4e5ef714bcc2c94d499684890c94239526d61fdf1096547db91ca6aa6"},
    {file = "regex-2021.9.30-cp310-cp310-manylinux_2_5_x86_64.manylinux1_x86_64.manylinux_2_12_x86_64.manylinux2010_x86_64.whl", hash = "sha256:4907fb0f9b9309a5bded72343e675a252c2589a41871874feace9a05a540241e"},
    {file = "regex-2021.9.30-cp310-cp310-win32.whl", hash = "sha256:3be40f720af170a6b20ddd2ad7904c58b13d2b56f6734ee5d09bbdeed2fa4816"},
    {file = "regex-2021.9.30-cp310-cp310-win_amd64.whl", hash = "sha256:c2b180ed30856dfa70cfe927b0fd38e6b68198a03039abdbeb1f2029758d87e7"},
    {file = "regex-2021.9.30-cp36-cp36m-macosx_10_9_x86_64.whl", hash = "sha256:e6f2d2f93001801296fe3ca86515eb04915472b5380d4d8752f09f25f0b9b0ed"},
    {file = "regex-2021.9.30-cp36-cp36m-manylinux_2_17_aarch64.manylinux2014_aarch64.whl", hash = "sha256:4fa7ba9ab2eba7284e0d7d94f61df7af86015b0398e123331362270d71fab0b9"},
    {file = "regex-2021.9.30-cp36-cp36m-manylinux_2_17_x86_64.manylinux2014_x86_64.whl", hash = "sha256:28040e89a04b60d579c69095c509a4f6a1a5379cd865258e3a186b7105de72c6"},
    {file = "regex-2021.9.30-cp36-cp36m-manylinux_2_5_i686.manylinux1_i686.manylinux_2_12_i686.manylinux2010_i686.whl", hash = "sha256:f588209d3e4797882cd238195c175290dbc501973b10a581086b5c6bcd095ffb"},
    {file = "regex-2021.9.30-cp36-cp36m-manylinux_2_5_i686.manylinux1_i686.manylinux_2_17_i686.manylinux2014_i686.whl", hash = "sha256:42952d325439ef223e4e9db7ee6d9087b5c68c5c15b1f9de68e990837682fc7b"},
    {file = "regex-2021.9.30-cp36-cp36m-manylinux_2_5_x86_64.manylinux1_x86_64.manylinux_2_12_x86_64.manylinux2010_x86_64.whl", hash = "sha256:cae4099031d80703954c39680323dabd87a69b21262303160776aa0e55970ca0"},
    {file = "regex-2021.9.30-cp36-cp36m-win32.whl", hash = "sha256:0de8ad66b08c3e673b61981b9e3626f8784d5564f8c3928e2ad408c0eb5ac38c"},
    {file = "regex-2021.9.30-cp36-cp36m-win_amd64.whl", hash = "sha256:b345ecde37c86dd7084c62954468a4a655fd2d24fd9b237949dd07a4d0dd6f4c"},
    {file = "regex-2021.9.30-cp37-cp37m-macosx_10_9_x86_64.whl", hash = "sha256:a6f08187136f11e430638c2c66e1db091105d7c2e9902489f0dbc69b44c222b4"},
    {file = "regex-2021.9.30-cp37-cp37m-manylinux_2_17_aarch64.manylinux2014_aarch64.whl", hash = "sha256:b55442650f541d195a535ccec33078c78a9521973fb960923da7515e9ed78fa6"},
    {file = "regex-2021.9.30-cp37-cp37m-manylinux_2_17_x86_64.manylinux2014_x86_64.whl", hash = "sha256:87e9c489aa98f50f367fb26cc9c8908d668e9228d327644d7aa568d47e456f47"},
    {file = "regex-2021.9.30-cp37-cp37m-manylinux_2_5_i686.manylinux1_i686.manylinux_2_12_i686.manylinux2010_i686.whl", hash = "sha256:e2cb7d4909ed16ed35729d38af585673f1f0833e73dfdf0c18e5be0061107b99"},
    {file = "regex-2021.9.30-cp37-cp37m-manylinux_2_5_i686.manylinux1_i686.manylinux_2_17_i686.manylinux2014_i686.whl", hash = "sha256:d0861e7f6325e821d5c40514c551fd538b292f8cc3960086e73491b9c5d8291d"},
    {file = "regex-2021.9.30-cp37-cp37m-manylinux_2_5_x86_64.manylinux1_x86_64.manylinux_2_12_x86_64.manylinux2010_x86_64.whl", hash = "sha256:81fdc90f999b2147fc62e303440c424c47e5573a9b615ed5d43a5b832efcca9e"},
    {file = "regex-2021.9.30-cp37-cp37m-win32.whl", hash = "sha256:8c1ad61fa024195136a6b7b89538030bd00df15f90ac177ca278df9b2386c96f"},
    {file = "regex-2021.9.30-cp37-cp37m-win_amd64.whl", hash = "sha256:e3770781353a4886b68ef10cec31c1f61e8e3a0be5f213c2bb15a86efd999bc4"},
    {file = "regex-2021.9.30-cp38-cp38-macosx_10_9_x86_64.whl", hash = "sha256:9c065d95a514a06b92a5026766d72ac91bfabf581adb5b29bc5c91d4b3ee9b83"},
    {file = "regex-2021.9.30-cp38-cp38-manylinux_2_17_aarch64.manylinux2014_aarch64.whl", hash = "sha256:9925985be05d54b3d25fd6c1ea8e50ff1f7c2744c75bdc4d3b45c790afa2bcb3"},
    {file = "regex-2021.9.30-cp38-cp38-manylinux_2_17_x86_64.manylinux2014_x86_64.whl", hash = "sha256:470f2c882f2672d8eeda8ab27992aec277c067d280b52541357e1acd7e606dae"},
    {file = "regex-2021.9.30-cp38-cp38-manylinux_2_5_i686.manylinux1_i686.manylinux_2_12_i686.manylinux2010_i686.whl", hash = "sha256:ad0517df22a97f1da20d8f1c8cb71a5d1997fa383326b81f9cf22c9dadfbdf34"},
    {file = "regex-2021.9.30-cp38-cp38-manylinux_2_5_i686.manylinux1_i686.manylinux_2_17_i686.manylinux2014_i686.whl", hash = "sha256:c9e30838df7bfd20db6466fd309d9b580d32855f8e2c2e6d74cf9da27dcd9b63"},
    {file = "regex-2021.9.30-cp38-cp38-manylinux_2_5_x86_64.manylinux1_x86_64.manylinux_2_12_x86_64.manylinux2010_x86_64.whl", hash = "sha256:5b34d2335d6aedec7dcadd3f8283b9682fadad8b9b008da8788d2fce76125ebe"},
    {file = "regex-2021.9.30-cp38-cp38-win32.whl", hash = "sha256:e07049cece3462c626d650e8bf42ddbca3abf4aa08155002c28cb6d9a5a281e2"},
    {file = "regex-2021.9.30-cp38-cp38-win_amd64.whl", hash = "sha256:37868075eda024470bd0feab872c692ac4ee29db1e14baec103257bf6cc64346"},
    {file = "regex-2021.9.30-cp39-cp39-macosx_10_9_x86_64.whl", hash = "sha256:d331f238a7accfbbe1c4cd1ba610d4c087b206353539331e32a8f05345c74aec"},
    {file = "regex-2021.9.30-cp39-cp39-manylinux_2_17_aarch64.manylinux2014_aarch64.whl", hash = "sha256:6348a7ab2a502cbdd0b7fd0496d614007489adb7361956b38044d1d588e66e04"},
    {file = "regex-2021.9.30-cp39-cp39-manylinux_2_17_x86_64.manylinux2014_x86_64.whl", hash = "sha256:ce7b1cca6c23f19bee8dc40228d9c314d86d1e51996b86f924aca302fc8f8bf9"},
    {file = "regex-2021.9.30-cp39-cp39-manylinux_2_5_i686.manylinux1_i686.manylinux_2_12_i686.manylinux2010_i686.whl", hash = "sha256:1f1125bc5172ab3a049bc6f4b9c0aae95a2a2001a77e6d6e4239fa3653e202b5"},
    {file = "regex-2021.9.30-cp39-cp39-manylinux_2_5_i686.manylinux1_i686.manylinux_2_17_i686.manylinux2014_i686.whl", hash = "sha256:638e98d069b14113e8afba6a54d1ca123f712c0d105e67c1f9211b2a825ef926"},
    {file = "regex-2021.9.30-cp39-cp39-manylinux_2_5_x86_64.manylinux1_x86_64.manylinux_2_12_x86_64.manylinux2010_x86_64.whl", hash = "sha256:9a0b0db6b49da7fa37ca8eddf9f40a8dbc599bad43e64f452284f37b6c34d91c"},
    {file = "regex-2021.9.30-cp39-cp39-win32.whl", hash = "sha256:9910869c472e5a6728680ca357b5846546cbbd2ab3ad5bef986ef0bc438d0aa6"},
    {file = "regex-2021.9.30-cp39-cp39-win_amd64.whl", hash = "sha256:3b71213ec3bad9a5a02e049f2ec86b3d7c3e350129ae0f4e2f99c12b5da919ed"},
    {file = "regex-2021.9.30.tar.gz", hash = "sha256:81e125d9ba54c34579e4539a967e976a3c56150796674aec318b1b2f49251be7"},
]
requests = [
    {file = "requests-2.26.0-py2.py3-none-any.whl", hash = "sha256:6c1246513ecd5ecd4528a0906f910e8f0f9c6b8ec72030dc9fd154dc1a6efd24"},
    {file = "requests-2.26.0.tar.gz", hash = "sha256:b8aa58f8cf793ffd8782d3d8cb19e66ef36f7aba4353eec859e74678b01b07a7"},
]
requests-unixsocket = [
    {file = "requests-unixsocket-0.2.0.tar.gz", hash = "sha256:9e5c1a20afc3cf786197ae59c79bcdb0e7565f218f27df5f891307ee8817c1ea"},
    {file = "requests_unixsocket-0.2.0-py2.py3-none-any.whl", hash = "sha256:014d07bfb66dc805a011a8b4b306cf4ec96d2eddb589f6b2b5765e626f0dc0cc"},
]
rfc3986 = [
    {file = "rfc3986-1.5.0-py2.py3-none-any.whl", hash = "sha256:a86d6e1f5b1dc238b218b012df0aa79409667bb209e58da56d0b94704e712a97"},
    {file = "rfc3986-1.5.0.tar.gz", hash = "sha256:270aaf10d87d0d4e095063c65bf3ddbc6ee3d0b226328ce21e036f946e421835"},
]
rich = [
    {file = "rich-10.12.0-py3-none-any.whl", hash = "sha256:c30d6808d1cd3defd56a7bd2d587d13e53b5f55de6cf587f035bcbb56bc3f37b"},
    {file = "rich-10.12.0.tar.gz", hash = "sha256:83fb3eff778beec3c55201455c17cccde1ccdf66d5b4dade8ef28f56b50c4bd4"},
]
scipy = [
    {file = "scipy-1.6.1-cp37-cp37m-macosx_10_9_x86_64.whl", hash = "sha256:a15a1f3fc0abff33e792d6049161b7795909b40b97c6cc2934ed54384017ab76"},
    {file = "scipy-1.6.1-cp37-cp37m-manylinux1_i686.whl", hash = "sha256:e79570979ccdc3d165456dd62041d9556fb9733b86b4b6d818af7a0afc15f092"},
    {file = "scipy-1.6.1-cp37-cp37m-manylinux1_x86_64.whl", hash = "sha256:a423533c55fec61456dedee7b6ee7dce0bb6bfa395424ea374d25afa262be261"},
    {file = "scipy-1.6.1-cp37-cp37m-manylinux2014_aarch64.whl", hash = "sha256:33d6b7df40d197bdd3049d64e8e680227151673465e5d85723b3b8f6b15a6ced"},
    {file = "scipy-1.6.1-cp37-cp37m-win32.whl", hash = "sha256:6725e3fbb47da428794f243864f2297462e9ee448297c93ed1dcbc44335feb78"},
    {file = "scipy-1.6.1-cp37-cp37m-win_amd64.whl", hash = "sha256:5fa9c6530b1661f1370bcd332a1e62ca7881785cc0f80c0d559b636567fab63c"},
    {file = "scipy-1.6.1-cp38-cp38-macosx_10_9_x86_64.whl", hash = "sha256:bd50daf727f7c195e26f27467c85ce653d41df4358a25b32434a50d8870fc519"},
    {file = "scipy-1.6.1-cp38-cp38-manylinux1_i686.whl", hash = "sha256:f46dd15335e8a320b0fb4685f58b7471702234cba8bb3442b69a3e1dc329c345"},
    {file = "scipy-1.6.1-cp38-cp38-manylinux1_x86_64.whl", hash = "sha256:0e5b0ccf63155d90da576edd2768b66fb276446c371b73841e3503be1d63fb5d"},
    {file = "scipy-1.6.1-cp38-cp38-manylinux2014_aarch64.whl", hash = "sha256:2481efbb3740977e3c831edfd0bd9867be26387cacf24eb5e366a6a374d3d00d"},
    {file = "scipy-1.6.1-cp38-cp38-win32.whl", hash = "sha256:68cb4c424112cd4be886b4d979c5497fba190714085f46b8ae67a5e4416c32b4"},
    {file = "scipy-1.6.1-cp38-cp38-win_amd64.whl", hash = "sha256:5f331eeed0297232d2e6eea51b54e8278ed8bb10b099f69c44e2558c090d06bf"},
    {file = "scipy-1.6.1-cp39-cp39-macosx_10_9_x86_64.whl", hash = "sha256:0c8a51d33556bf70367452d4d601d1742c0e806cd0194785914daf19775f0e67"},
    {file = "scipy-1.6.1-cp39-cp39-manylinux1_i686.whl", hash = "sha256:83bf7c16245c15bc58ee76c5418e46ea1811edcc2e2b03041b804e46084ab627"},
    {file = "scipy-1.6.1-cp39-cp39-manylinux1_x86_64.whl", hash = "sha256:794e768cc5f779736593046c9714e0f3a5940bc6dcc1dba885ad64cbfb28e9f0"},
    {file = "scipy-1.6.1-cp39-cp39-manylinux2014_aarch64.whl", hash = "sha256:5da5471aed911fe7e52b86bf9ea32fb55ae93e2f0fac66c32e58897cfb02fa07"},
    {file = "scipy-1.6.1-cp39-cp39-win32.whl", hash = "sha256:8e403a337749ed40af60e537cc4d4c03febddcc56cd26e774c9b1b600a70d3e4"},
    {file = "scipy-1.6.1-cp39-cp39-win_amd64.whl", hash = "sha256:a5193a098ae9f29af283dcf0041f762601faf2e595c0db1da929875b7570353f"},
    {file = "scipy-1.6.1.tar.gz", hash = "sha256:c4fceb864890b6168e79b0e714c585dbe2fd4222768ee90bc1aa0f8218691b11"},
]
send2trash = [
    {file = "Send2Trash-1.8.0-py3-none-any.whl", hash = "sha256:f20eaadfdb517eaca5ce077640cb261c7d2698385a6a0f072a4a5447fd49fa08"},
    {file = "Send2Trash-1.8.0.tar.gz", hash = "sha256:d2c24762fd3759860a0aff155e45871447ea58d2be6bdd39b5c8f966a0c99c2d"},
]
six = [
    {file = "six-1.16.0-py2.py3-none-any.whl", hash = "sha256:8abb2f1d86890a2dfb989f9a77cfcfd3e47c2a354b01111771326f8aa26e0254"},
    {file = "six-1.16.0.tar.gz", hash = "sha256:1e61c37477a1626458e36f7b1d82aa5c9b094fa4802892072e49de9c60c4c926"},
]
smmap = [
    {file = "smmap-4.0.0-py2.py3-none-any.whl", hash = "sha256:a9a7479e4c572e2e775c404dcd3080c8dc49f39918c2cf74913d30c4c478e3c2"},
    {file = "smmap-4.0.0.tar.gz", hash = "sha256:7e65386bd122d45405ddf795637b7f7d2b532e7e401d46bbe3fb49b9986d5182"},
]
sniffio = [
    {file = "sniffio-1.2.0-py3-none-any.whl", hash = "sha256:471b71698eac1c2112a40ce2752bb2f4a4814c22a54a3eed3676bc0f5ca9f663"},
    {file = "sniffio-1.2.0.tar.gz", hash = "sha256:c4666eecec1d3f50960c6bdf61ab7bc350648da6c126e3cf6898d8cd4ddcd3de"},
]
sortedcontainers = [
    {file = "sortedcontainers-2.4.0-py2.py3-none-any.whl", hash = "sha256:a163dcaede0f1c021485e957a39245190e74249897e2ae4b2aa38595db237ee0"},
    {file = "sortedcontainers-2.4.0.tar.gz", hash = "sha256:25caa5a06cc30b6b83d11423433f65d1f9d76c4c6a0c90e3379eaa43b9bfdb88"},
]
streambook = [
    {file = "streambook-0.2-py3-none-any.whl", hash = "sha256:c99afa1640e2bc9299a469621991f3be727a0fa9129090463efef426c4f61cdc"},
    {file = "streambook-0.2.tar.gz", hash = "sha256:0af64eeb915f2a2801e71a6ca25713d37d5e0b337b50b31c40225728b89a4e11"},
]
streamlit = [
    {file = "streamlit-0.81.1-py2.py3-none-any.whl", hash = "sha256:250bfe530729ceea642dd0f7380225eb413d339739e6c25342d2c46c24154819"},
    {file = "streamlit-0.81.1.tar.gz", hash = "sha256:ab219980abe8da8f799eb92514c805ec7521c1a603f411af090cc44cd0fdc944"},
]
terminado = [
    {file = "terminado-0.12.1-py3-none-any.whl", hash = "sha256:09fdde344324a1c9c6e610ee4ca165c4bb7f5bbf982fceeeb38998a988ef8452"},
    {file = "terminado-0.12.1.tar.gz", hash = "sha256:b20fd93cc57c1678c799799d117874367cc07a3d2d55be95205b1a88fa08393f"},
]
testpath = [
    {file = "testpath-0.5.0-py3-none-any.whl", hash = "sha256:8044f9a0bab6567fc644a3593164e872543bb44225b0e24846e2c89237937589"},
    {file = "testpath-0.5.0.tar.gz", hash = "sha256:1acf7a0bcd3004ae8357409fc33751e16d37ccc650921da1094a86581ad1e417"},
]
text-unidecode = [
    {file = "text-unidecode-1.3.tar.gz", hash = "sha256:bad6603bb14d279193107714b288be206cac565dfa49aa5b105294dd5c4aab93"},
    {file = "text_unidecode-1.3-py2.py3-none-any.whl", hash = "sha256:1311f10e8b895935241623731c2ba64f4c455287888b18189350b67134a822e8"},
]
toml = [
    {file = "toml-0.10.2-py2.py3-none-any.whl", hash = "sha256:806143ae5bfb6a3c6e736a764057db0e6a0e05e338b5630894a5f779cabb4f9b"},
    {file = "toml-0.10.2.tar.gz", hash = "sha256:b3bda1d108d5dd99f4a20d24d9c348e91c4db7ab1b749200bded2f839ccbe68f"},
]
tomli = [
    {file = "tomli-1.2.1-py3-none-any.whl", hash = "sha256:8dd0e9524d6f386271a36b41dbf6c57d8e32fd96fd22b6584679dc569d20899f"},
    {file = "tomli-1.2.1.tar.gz", hash = "sha256:a5b75cb6f3968abb47af1b40c1819dc519ea82bcc065776a866e8d74c5ca9442"},
]
toolz = [
    {file = "toolz-0.11.1-py3-none-any.whl", hash = "sha256:1bc473acbf1a1db4e72a1ce587be347450e8f08324908b8a266b486f408f04d5"},
    {file = "toolz-0.11.1.tar.gz", hash = "sha256:c7a47921f07822fe534fb1c01c9931ab335a4390c782bd28c6bcc7c2f71f3fbf"},
]
tornado = [
    {file = "tornado-6.1-cp35-cp35m-macosx_10_9_x86_64.whl", hash = "sha256:d371e811d6b156d82aa5f9a4e08b58debf97c302a35714f6f45e35139c332e32"},
    {file = "tornado-6.1-cp35-cp35m-manylinux1_i686.whl", hash = "sha256:0d321a39c36e5f2c4ff12b4ed58d41390460f798422c4504e09eb5678e09998c"},
    {file = "tornado-6.1-cp35-cp35m-manylinux1_x86_64.whl", hash = "sha256:9de9e5188a782be6b1ce866e8a51bc76a0fbaa0e16613823fc38e4fc2556ad05"},
    {file = "tornado-6.1-cp35-cp35m-manylinux2010_i686.whl", hash = "sha256:61b32d06ae8a036a6607805e6720ef00a3c98207038444ba7fd3d169cd998910"},
    {file = "tornado-6.1-cp35-cp35m-manylinux2010_x86_64.whl", hash = "sha256:3e63498f680547ed24d2c71e6497f24bca791aca2fe116dbc2bd0ac7f191691b"},
    {file = "tornado-6.1-cp35-cp35m-manylinux2014_aarch64.whl", hash = "sha256:6c77c9937962577a6a76917845d06af6ab9197702a42e1346d8ae2e76b5e3675"},
    {file = "tornado-6.1-cp35-cp35m-win32.whl", hash = "sha256:6286efab1ed6e74b7028327365cf7346b1d777d63ab30e21a0f4d5b275fc17d5"},
    {file = "tornado-6.1-cp35-cp35m-win_amd64.whl", hash = "sha256:fa2ba70284fa42c2a5ecb35e322e68823288a4251f9ba9cc77be04ae15eada68"},
    {file = "tornado-6.1-cp36-cp36m-macosx_10_9_x86_64.whl", hash = "sha256:0a00ff4561e2929a2c37ce706cb8233b7907e0cdc22eab98888aca5dd3775feb"},
    {file = "tornado-6.1-cp36-cp36m-manylinux1_i686.whl", hash = "sha256:748290bf9112b581c525e6e6d3820621ff020ed95af6f17fedef416b27ed564c"},
    {file = "tornado-6.1-cp36-cp36m-manylinux1_x86_64.whl", hash = "sha256:e385b637ac3acaae8022e7e47dfa7b83d3620e432e3ecb9a3f7f58f150e50921"},
    {file = "tornado-6.1-cp36-cp36m-manylinux2010_i686.whl", hash = "sha256:25ad220258349a12ae87ede08a7b04aca51237721f63b1808d39bdb4b2164558"},
    {file = "tornado-6.1-cp36-cp36m-manylinux2010_x86_64.whl", hash = "sha256:65d98939f1a2e74b58839f8c4dab3b6b3c1ce84972ae712be02845e65391ac7c"},
    {file = "tornado-6.1-cp36-cp36m-manylinux2014_aarch64.whl", hash = "sha256:e519d64089b0876c7b467274468709dadf11e41d65f63bba207e04217f47c085"},
    {file = "tornado-6.1-cp36-cp36m-win32.whl", hash = "sha256:b87936fd2c317b6ee08a5741ea06b9d11a6074ef4cc42e031bc6403f82a32575"},
    {file = "tornado-6.1-cp36-cp36m-win_amd64.whl", hash = "sha256:cc0ee35043162abbf717b7df924597ade8e5395e7b66d18270116f8745ceb795"},
    {file = "tornado-6.1-cp37-cp37m-macosx_10_9_x86_64.whl", hash = "sha256:7250a3fa399f08ec9cb3f7b1b987955d17e044f1ade821b32e5f435130250d7f"},
    {file = "tornado-6.1-cp37-cp37m-manylinux1_i686.whl", hash = "sha256:ed3ad863b1b40cd1d4bd21e7498329ccaece75db5a5bf58cd3c9f130843e7102"},
    {file = "tornado-6.1-cp37-cp37m-manylinux1_x86_64.whl", hash = "sha256:dcef026f608f678c118779cd6591c8af6e9b4155c44e0d1bc0c87c036fb8c8c4"},
    {file = "tornado-6.1-cp37-cp37m-manylinux2010_i686.whl", hash = "sha256:70dec29e8ac485dbf57481baee40781c63e381bebea080991893cd297742b8fd"},
    {file = "tornado-6.1-cp37-cp37m-manylinux2010_x86_64.whl", hash = "sha256:d3f7594930c423fd9f5d1a76bee85a2c36fd8b4b16921cae7e965f22575e9c01"},
    {file = "tornado-6.1-cp37-cp37m-manylinux2014_aarch64.whl", hash = "sha256:3447475585bae2e77ecb832fc0300c3695516a47d46cefa0528181a34c5b9d3d"},
    {file = "tornado-6.1-cp37-cp37m-win32.whl", hash = "sha256:e7229e60ac41a1202444497ddde70a48d33909e484f96eb0da9baf8dc68541df"},
    {file = "tornado-6.1-cp37-cp37m-win_amd64.whl", hash = "sha256:cb5ec8eead331e3bb4ce8066cf06d2dfef1bfb1b2a73082dfe8a161301b76e37"},
    {file = "tornado-6.1-cp38-cp38-macosx_10_9_x86_64.whl", hash = "sha256:20241b3cb4f425e971cb0a8e4ffc9b0a861530ae3c52f2b0434e6c1b57e9fd95"},
    {file = "tornado-6.1-cp38-cp38-manylinux1_i686.whl", hash = "sha256:c77da1263aa361938476f04c4b6c8916001b90b2c2fdd92d8d535e1af48fba5a"},
    {file = "tornado-6.1-cp38-cp38-manylinux1_x86_64.whl", hash = "sha256:fba85b6cd9c39be262fcd23865652920832b61583de2a2ca907dbd8e8a8c81e5"},
    {file = "tornado-6.1-cp38-cp38-manylinux2010_i686.whl", hash = "sha256:1e8225a1070cd8eec59a996c43229fe8f95689cb16e552d130b9793cb570a288"},
    {file = "tornado-6.1-cp38-cp38-manylinux2010_x86_64.whl", hash = "sha256:d14d30e7f46a0476efb0deb5b61343b1526f73ebb5ed84f23dc794bdb88f9d9f"},
    {file = "tornado-6.1-cp38-cp38-manylinux2014_aarch64.whl", hash = "sha256:8f959b26f2634a091bb42241c3ed8d3cedb506e7c27b8dd5c7b9f745318ddbb6"},
    {file = "tornado-6.1-cp38-cp38-win32.whl", hash = "sha256:34ca2dac9e4d7afb0bed4677512e36a52f09caa6fded70b4e3e1c89dbd92c326"},
    {file = "tornado-6.1-cp38-cp38-win_amd64.whl", hash = "sha256:6196a5c39286cc37c024cd78834fb9345e464525d8991c21e908cc046d1cc02c"},
    {file = "tornado-6.1-cp39-cp39-macosx_10_9_x86_64.whl", hash = "sha256:f0ba29bafd8e7e22920567ce0d232c26d4d47c8b5cf4ed7b562b5db39fa199c5"},
    {file = "tornado-6.1-cp39-cp39-manylinux1_i686.whl", hash = "sha256:33892118b165401f291070100d6d09359ca74addda679b60390b09f8ef325ffe"},
    {file = "tornado-6.1-cp39-cp39-manylinux1_x86_64.whl", hash = "sha256:7da13da6f985aab7f6f28debab00c67ff9cbacd588e8477034c0652ac141feea"},
    {file = "tornado-6.1-cp39-cp39-manylinux2010_i686.whl", hash = "sha256:e0791ac58d91ac58f694d8d2957884df8e4e2f6687cdf367ef7eb7497f79eaa2"},
    {file = "tornado-6.1-cp39-cp39-manylinux2010_x86_64.whl", hash = "sha256:66324e4e1beede9ac79e60f88de548da58b1f8ab4b2f1354d8375774f997e6c0"},
    {file = "tornado-6.1-cp39-cp39-manylinux2014_aarch64.whl", hash = "sha256:a48900ecea1cbb71b8c71c620dee15b62f85f7c14189bdeee54966fbd9a0c5bd"},
    {file = "tornado-6.1-cp39-cp39-win32.whl", hash = "sha256:d3d20ea5782ba63ed13bc2b8c291a053c8d807a8fa927d941bd718468f7b950c"},
    {file = "tornado-6.1-cp39-cp39-win_amd64.whl", hash = "sha256:548430be2740e327b3fe0201abe471f314741efcb0067ec4f2d7dcfb4825f3e4"},
    {file = "tornado-6.1.tar.gz", hash = "sha256:33c6e81d7bd55b468d2e793517c909b139960b6c790a60b7991b9b6b76fb9791"},
]
tqdm = [
    {file = "tqdm-4.62.3-py2.py3-none-any.whl", hash = "sha256:8dd278a422499cd6b727e6ae4061c40b48fce8b76d1ccbf5d34fca9b7f925b0c"},
    {file = "tqdm-4.62.3.tar.gz", hash = "sha256:d359de7217506c9851b7869f3708d8ee53ed70a1b8edbba4dbcb47442592920d"},
]
traitlets = [
    {file = "traitlets-5.1.0-py3-none-any.whl", hash = "sha256:03f172516916220b58c9f19d7f854734136dd9528103d04e9bf139a92c9f54c4"},
    {file = "traitlets-5.1.0.tar.gz", hash = "sha256:bd382d7ea181fbbcce157c133db9a829ce06edffe097bcf3ab945b435452b46d"},
]
treeo = [
    {file = "treeo-0.0.4-py3-none-any.whl", hash = "sha256:f8a8de2d4d885b355bbfe91fd72654fa0e435f3f1087f2debe8a595089232244"},
    {file = "treeo-0.0.4.tar.gz", hash = "sha256:e352648fd4932c7ce54d1e11fdfc993cf151388bd92bc288ab900d8a82e1f761"},
]
treeo = []
typed-ast = [
    {file = "typed_ast-1.4.3-cp35-cp35m-manylinux1_i686.whl", hash = "sha256:2068531575a125b87a41802130fa7e29f26c09a2833fea68d9a40cf33902eba6"},
    {file = "typed_ast-1.4.3-cp35-cp35m-manylinux1_x86_64.whl", hash = "sha256:c907f561b1e83e93fad565bac5ba9c22d96a54e7ea0267c708bffe863cbe4075"},
    {file = "typed_ast-1.4.3-cp35-cp35m-manylinux2014_aarch64.whl", hash = "sha256:1b3ead4a96c9101bef08f9f7d1217c096f31667617b58de957f690c92378b528"},
    {file = "typed_ast-1.4.3-cp35-cp35m-win32.whl", hash = "sha256:dde816ca9dac1d9c01dd504ea5967821606f02e510438120091b84e852367428"},
    {file = "typed_ast-1.4.3-cp35-cp35m-win_amd64.whl", hash = "sha256:777a26c84bea6cd934422ac2e3b78863a37017618b6e5c08f92ef69853e765d3"},
    {file = "typed_ast-1.4.3-cp36-cp36m-macosx_10_9_x86_64.whl", hash = "sha256:f8afcf15cc511ada719a88e013cec87c11aff7b91f019295eb4530f96fe5ef2f"},
    {file = "typed_ast-1.4.3-cp36-cp36m-manylinux1_i686.whl", hash = "sha256:52b1eb8c83f178ab787f3a4283f68258525f8d70f778a2f6dd54d3b5e5fb4341"},
    {file = "typed_ast-1.4.3-cp36-cp36m-manylinux1_x86_64.whl", hash = "sha256:01ae5f73431d21eead5015997ab41afa53aa1fbe252f9da060be5dad2c730ace"},
    {file = "typed_ast-1.4.3-cp36-cp36m-manylinux2014_aarch64.whl", hash = "sha256:c190f0899e9f9f8b6b7863debfb739abcb21a5c054f911ca3596d12b8a4c4c7f"},
    {file = "typed_ast-1.4.3-cp36-cp36m-win32.whl", hash = "sha256:398e44cd480f4d2b7ee8d98385ca104e35c81525dd98c519acff1b79bdaac363"},
    {file = "typed_ast-1.4.3-cp36-cp36m-win_amd64.whl", hash = "sha256:bff6ad71c81b3bba8fa35f0f1921fb24ff4476235a6e94a26ada2e54370e6da7"},
    {file = "typed_ast-1.4.3-cp37-cp37m-macosx_10_9_x86_64.whl", hash = "sha256:0fb71b8c643187d7492c1f8352f2c15b4c4af3f6338f21681d3681b3dc31a266"},
    {file = "typed_ast-1.4.3-cp37-cp37m-manylinux1_i686.whl", hash = "sha256:760ad187b1041a154f0e4d0f6aae3e40fdb51d6de16e5c99aedadd9246450e9e"},
    {file = "typed_ast-1.4.3-cp37-cp37m-manylinux1_x86_64.whl", hash = "sha256:5feca99c17af94057417d744607b82dd0a664fd5e4ca98061480fd8b14b18d04"},
    {file = "typed_ast-1.4.3-cp37-cp37m-manylinux2014_aarch64.whl", hash = "sha256:95431a26309a21874005845c21118c83991c63ea800dd44843e42a916aec5899"},
    {file = "typed_ast-1.4.3-cp37-cp37m-win32.whl", hash = "sha256:aee0c1256be6c07bd3e1263ff920c325b59849dc95392a05f258bb9b259cf39c"},
    {file = "typed_ast-1.4.3-cp37-cp37m-win_amd64.whl", hash = "sha256:9ad2c92ec681e02baf81fdfa056fe0d818645efa9af1f1cd5fd6f1bd2bdfd805"},
    {file = "typed_ast-1.4.3-cp38-cp38-macosx_10_9_x86_64.whl", hash = "sha256:b36b4f3920103a25e1d5d024d155c504080959582b928e91cb608a65c3a49e1a"},
    {file = "typed_ast-1.4.3-cp38-cp38-manylinux1_i686.whl", hash = "sha256:067a74454df670dcaa4e59349a2e5c81e567d8d65458d480a5b3dfecec08c5ff"},
    {file = "typed_ast-1.4.3-cp38-cp38-manylinux1_x86_64.whl", hash = "sha256:7538e495704e2ccda9b234b82423a4038f324f3a10c43bc088a1636180f11a41"},
    {file = "typed_ast-1.4.3-cp38-cp38-manylinux2014_aarch64.whl", hash = "sha256:af3d4a73793725138d6b334d9d247ce7e5f084d96284ed23f22ee626a7b88e39"},
    {file = "typed_ast-1.4.3-cp38-cp38-win32.whl", hash = "sha256:f2362f3cb0f3172c42938946dbc5b7843c2a28aec307c49100c8b38764eb6927"},
    {file = "typed_ast-1.4.3-cp38-cp38-win_amd64.whl", hash = "sha256:dd4a21253f42b8d2b48410cb31fe501d32f8b9fbeb1f55063ad102fe9c425e40"},
    {file = "typed_ast-1.4.3-cp39-cp39-macosx_10_9_x86_64.whl", hash = "sha256:f328adcfebed9f11301eaedfa48e15bdece9b519fb27e6a8c01aa52a17ec31b3"},
    {file = "typed_ast-1.4.3-cp39-cp39-manylinux1_i686.whl", hash = "sha256:2c726c276d09fc5c414693a2de063f521052d9ea7c240ce553316f70656c84d4"},
    {file = "typed_ast-1.4.3-cp39-cp39-manylinux1_x86_64.whl", hash = "sha256:cae53c389825d3b46fb37538441f75d6aecc4174f615d048321b716df2757fb0"},
    {file = "typed_ast-1.4.3-cp39-cp39-manylinux2014_aarch64.whl", hash = "sha256:b9574c6f03f685070d859e75c7f9eeca02d6933273b5e69572e5ff9d5e3931c3"},
    {file = "typed_ast-1.4.3-cp39-cp39-win32.whl", hash = "sha256:209596a4ec71d990d71d5e0d312ac935d86930e6eecff6ccc7007fe54d703808"},
    {file = "typed_ast-1.4.3-cp39-cp39-win_amd64.whl", hash = "sha256:9c6d1a54552b5330bc657b7ef0eae25d00ba7ffe85d9ea8ae6540d2197a3788c"},
    {file = "typed_ast-1.4.3.tar.gz", hash = "sha256:fb1bbeac803adea29cedd70781399c99138358c26d05fcbd23c13016b7f5ec65"},
]
typer = [
    {file = "typer-0.4.0-py3-none-any.whl", hash = "sha256:d81169725140423d072df464cad1ff25ee154ef381aaf5b8225352ea187ca338"},
    {file = "typer-0.4.0.tar.gz", hash = "sha256:63c3aeab0549750ffe40da79a1b524f60e08a2cbc3126c520ebf2eeaf507f5dd"},
]
typing-extensions = [
    {file = "typing_extensions-3.10.0.2-py2-none-any.whl", hash = "sha256:d8226d10bc02a29bcc81df19a26e56a9647f8b0a6d4a83924139f4a8b01f17b7"},
    {file = "typing_extensions-3.10.0.2-py3-none-any.whl", hash = "sha256:f1d25edafde516b146ecd0613dabcc61409817af4766fbbcfb8d1ad4ec441a34"},
    {file = "typing_extensions-3.10.0.2.tar.gz", hash = "sha256:49f75d16ff11f1cd258e1b988ccff82a3ca5570217d7ad8c5f48205dd99a677e"},
]
tzdata = [
    {file = "tzdata-2021.2.post0-py2.py3-none-any.whl", hash = "sha256:a843aabf67dea3dc6bbbc8853e1aee6563e74bcfe920e11a571a389155db1401"},
    {file = "tzdata-2021.2.post0.tar.gz", hash = "sha256:99d30a01967bb8d7868c03dc924862b1ae8a0e649a322a1107bacc1723c430b9"},
]
tzlocal = [
    {file = "tzlocal-3.0-py3-none-any.whl", hash = "sha256:c736f2540713deb5938d789ca7c3fc25391e9a20803f05b60ec64987cf086559"},
    {file = "tzlocal-3.0.tar.gz", hash = "sha256:f4e6e36db50499e0d92f79b67361041f048e2609d166e93456b50746dc4aef12"},
]
urllib3 = [
    {file = "urllib3-1.26.7-py2.py3-none-any.whl", hash = "sha256:c4fdf4019605b6e5423637e01bc9fe4daef873709a7973e195ceba0a62bbc844"},
    {file = "urllib3-1.26.7.tar.gz", hash = "sha256:4987c65554f7a2dbf30c18fd48778ef124af6fab771a377103da0585e2336ece"},
]
validators = [
    {file = "validators-0.18.2-py3-none-any.whl", hash = "sha256:0143dcca8a386498edaf5780cbd5960da1a4c85e0719f3ee5c9b41249c4fefbd"},
    {file = "validators-0.18.2.tar.gz", hash = "sha256:37cd9a9213278538ad09b5b9f9134266e7c226ab1fede1d500e29e0a8fbb9ea6"},
]
virtualenv = [
    {file = "virtualenv-20.8.1-py2.py3-none-any.whl", hash = "sha256:10062e34c204b5e4ec5f62e6ef2473f8ba76513a9a617e873f1f8fb4a519d300"},
    {file = "virtualenv-20.8.1.tar.gz", hash = "sha256:bcc17f0b3a29670dd777d6f0755a4c04f28815395bca279cdcb213b97199a6b8"},
]
watchdog = [
    {file = "watchdog-2.1.6-cp310-cp310-macosx_10_9_universal2.whl", hash = "sha256:9693f35162dc6208d10b10ddf0458cc09ad70c30ba689d9206e02cd836ce28a3"},
    {file = "watchdog-2.1.6-cp310-cp310-macosx_10_9_x86_64.whl", hash = "sha256:aba5c812f8ee8a3ff3be51887ca2d55fb8e268439ed44110d3846e4229eb0e8b"},
    {file = "watchdog-2.1.6-cp310-cp310-macosx_11_0_arm64.whl", hash = "sha256:4ae38bf8ba6f39d5b83f78661273216e7db5b00f08be7592062cb1fc8b8ba542"},
    {file = "watchdog-2.1.6-cp36-cp36m-macosx_10_9_x86_64.whl", hash = "sha256:ad6f1796e37db2223d2a3f302f586f74c72c630b48a9872c1e7ae8e92e0ab669"},
    {file = "watchdog-2.1.6-cp37-cp37m-macosx_10_9_x86_64.whl", hash = "sha256:922a69fa533cb0c793b483becaaa0845f655151e7256ec73630a1b2e9ebcb660"},
    {file = "watchdog-2.1.6-cp38-cp38-macosx_10_9_universal2.whl", hash = "sha256:b2fcf9402fde2672545b139694284dc3b665fd1be660d73eca6805197ef776a3"},
    {file = "watchdog-2.1.6-cp38-cp38-macosx_10_9_x86_64.whl", hash = "sha256:3386b367e950a11b0568062b70cc026c6f645428a698d33d39e013aaeda4cc04"},
    {file = "watchdog-2.1.6-cp38-cp38-macosx_11_0_arm64.whl", hash = "sha256:8f1c00aa35f504197561060ca4c21d3cc079ba29cf6dd2fe61024c70160c990b"},
    {file = "watchdog-2.1.6-cp39-cp39-macosx_10_9_universal2.whl", hash = "sha256:b52b88021b9541a60531142b0a451baca08d28b74a723d0c99b13c8c8d48d604"},
    {file = "watchdog-2.1.6-cp39-cp39-macosx_10_9_x86_64.whl", hash = "sha256:8047da932432aa32c515ec1447ea79ce578d0559362ca3605f8e9568f844e3c6"},
    {file = "watchdog-2.1.6-cp39-cp39-macosx_11_0_arm64.whl", hash = "sha256:e92c2d33858c8f560671b448205a268096e17870dcf60a9bb3ac7bfbafb7f5f9"},
    {file = "watchdog-2.1.6-pp37-pypy37_pp73-macosx_10_9_x86_64.whl", hash = "sha256:b7d336912853d7b77f9b2c24eeed6a5065d0a0cc0d3b6a5a45ad6d1d05fb8cd8"},
    {file = "watchdog-2.1.6-py3-none-manylinux2014_aarch64.whl", hash = "sha256:cca7741c0fcc765568350cb139e92b7f9f3c9a08c4f32591d18ab0a6ac9e71b6"},
    {file = "watchdog-2.1.6-py3-none-manylinux2014_armv7l.whl", hash = "sha256:25fb5240b195d17de949588628fdf93032ebf163524ef08933db0ea1f99bd685"},
    {file = "watchdog-2.1.6-py3-none-manylinux2014_i686.whl", hash = "sha256:be9be735f827820a06340dff2ddea1fb7234561fa5e6300a62fe7f54d40546a0"},
    {file = "watchdog-2.1.6-py3-none-manylinux2014_ppc64.whl", hash = "sha256:d0d19fb2441947b58fbf91336638c2b9f4cc98e05e1045404d7a4cb7cddc7a65"},
    {file = "watchdog-2.1.6-py3-none-manylinux2014_ppc64le.whl", hash = "sha256:3becdb380d8916c873ad512f1701f8a92ce79ec6978ffde92919fd18d41da7fb"},
    {file = "watchdog-2.1.6-py3-none-manylinux2014_s390x.whl", hash = "sha256:ae67501c95606072aafa865b6ed47343ac6484472a2f95490ba151f6347acfc2"},
    {file = "watchdog-2.1.6-py3-none-manylinux2014_x86_64.whl", hash = "sha256:e0f30db709c939cabf64a6dc5babb276e6d823fd84464ab916f9b9ba5623ca15"},
    {file = "watchdog-2.1.6-py3-none-win32.whl", hash = "sha256:e02794ac791662a5eafc6ffeaf9bcc149035a0e48eb0a9d40a8feb4622605a3d"},
    {file = "watchdog-2.1.6-py3-none-win_amd64.whl", hash = "sha256:bd9ba4f332cf57b2c1f698be0728c020399ef3040577cde2939f2e045b39c1e5"},
    {file = "watchdog-2.1.6-py3-none-win_ia64.whl", hash = "sha256:a0f1c7edf116a12f7245be06120b1852275f9506a7d90227648b250755a03923"},
    {file = "watchdog-2.1.6.tar.gz", hash = "sha256:a36e75df6c767cbf46f61a91c70b3ba71811dfa0aca4a324d9407a06a8b7a2e7"},
]
wcwidth = [
    {file = "wcwidth-0.2.5-py2.py3-none-any.whl", hash = "sha256:beb4802a9cebb9144e99086eff703a642a13d6a0052920003a230f3294bbe784"},
    {file = "wcwidth-0.2.5.tar.gz", hash = "sha256:c4d647b99872929fdb7bdcaa4fbe7f01413ed3d98077df798530e5b04f116c83"},
]
webencodings = [
    {file = "webencodings-0.5.1-py2.py3-none-any.whl", hash = "sha256:a0af1213f3c2226497a97e2b3aa01a7e4bee4f403f95be16fc9acd2947514a78"},
    {file = "webencodings-0.5.1.tar.gz", hash = "sha256:b36a1c245f2d304965eb4e0a82848379241dc04b865afcc4aab16748587e1923"},
]
websocket-client = [
    {file = "websocket-client-1.2.1.tar.gz", hash = "sha256:8dfb715d8a992f5712fff8c843adae94e22b22a99b2c5e6b0ec4a1a981cc4e0d"},
    {file = "websocket_client-1.2.1-py2.py3-none-any.whl", hash = "sha256:0133d2f784858e59959ce82ddac316634229da55b498aac311f1620567a710ec"},
]
widgetsnbextension = [
    {file = "widgetsnbextension-3.5.1-py2.py3-none-any.whl", hash = "sha256:bd314f8ceb488571a5ffea6cc5b9fc6cba0adaf88a9d2386b93a489751938bcd"},
    {file = "widgetsnbextension-3.5.1.tar.gz", hash = "sha256:079f87d87270bce047512400efd70238820751a11d2d8cb137a5a5bdbaf255c7"},
]
zipp = [
    {file = "zipp-3.6.0-py3-none-any.whl", hash = "sha256:9fe5ea21568a0a70e50f273397638d39b03353731e6cbbb3fd8502a33fec40bc"},
    {file = "zipp-3.6.0.tar.gz", hash = "sha256:71c644c5369f4a6e07636f0aa966270449561fcea2e3d6747b8d23efaa9d7832"},
]<|MERGE_RESOLUTION|>--- conflicted
+++ resolved
@@ -2146,23 +2146,6 @@
 
 [[package]]
 name = "treeo"
-<<<<<<< HEAD
-version = "0.0.3"
-description = ""
-category = "main"
-optional = false
-python-versions = "^3.7"
-develop = true
-
-[package.dependencies]
-jax = "^0.2.18"
-jaxlib = "^0.1.70"
-typing-extensions = "^3.10.0"
-
-[package.source]
-type = "directory"
-url = "../treeo"
-=======
 version = "0.0.4"
 description = ""
 category = "main"
@@ -2173,7 +2156,6 @@
 jax = ">=0.2.18,<0.3.0"
 jaxlib = ">=0.1.70,<0.2.0"
 typing-extensions = ">=3.10.0,<4.0.0"
->>>>>>> 46f69d3f
 
 [[package]]
 name = "typed-ast"
@@ -2344,11 +2326,7 @@
 [metadata]
 lock-version = "1.1"
 python-versions = "^3.7"
-<<<<<<< HEAD
-content-hash = "a6e8f39344e54c38185d2951f3bf323b06eca502ca0eacc510996bb36e73df68"
-=======
 content-hash = "f7d299bb2046dec4ae8e43475ca1a495ff23102607318311b1dc802630b52e58"
->>>>>>> 46f69d3f
 
 [metadata.files]
 absl-py = [
