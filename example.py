# %% [markdown]
"""
# Treex

**Main features**:
* Modules contain their parameters
* Easy transfer learning
* Simple initialization
* No metaclass magic
* No apply method
* No need special versions of `vmap`, `jit`, and friends.

We will showcase each of the above features by creating a very contrived but complete module that will use everything from parameters, states, and random states:
"""

# %%
from typing import Tuple
import jax.numpy as jnp
import numpy as np

import treex as tx


class NoisyStatefulLinear(tx.Module):
    # tree parts are defined by treex annotations
    w: tx.Parameter
    b: tx.Parameter
    count: tx.State
    rng: tx.Rng

    # other annotations are possible but ignored by type
    name: str

    def __init__(self, din, dout, name="noisy_stateful_linear"):
        self.name = name

        # Initializers only expect RNG key
        self.w = tx.Initializer(lambda k: jax.random.uniform(k, shape=(din, dout)))
        self.b = tx.Initializer(lambda k: jax.random.uniform(k, shape=(dout,)))

        # random state is JUST state, we can keep it locally
        self.rng = tx.Initializer(lambda k: k)

        # if value is known there is no need for an Initiaizer
        self.count = jnp.array(1)

    def __call__(self, x: np.ndarray) -> np.ndarray:
        assert isinstance(self.count, jnp.ndarray)
        assert isinstance(self.rng, jnp.ndarray)

        # state can easily be updated
        self.count = self.count + 1

        # random state is no different :)
        key, self.rng = jax.random.split(self.rng, 2)

        # your typical linear operation
        y = jnp.dot(x, self.w) + self.b

        # add noise for fun
        state_noise = 1.0 / self.count
        random_noise = 0.8 * jax.random.normal(key, shape=y.shape)

        return y + state_noise + random_noise

    def __repr__(self) -> str:
        return f"NoisyStatefulLinear(w={self.w}, b={self.b}, count={self.count}, rng={self.rng})"


linear = NoisyStatefulLinear(1, 1)

linear

# %% [markdown]
"""
### Initialization
Initialization is straightforward. The only thing you need to do is to call `init` on your module with a random key:
"""

# %%
import jax

linear = linear.init(key=jax.random.PRNGKey(42))
linear

# %% [markdown]
"""
### Modules are Pytrees
Modules must also be Pytrees. We can check that they are by using `tree_map` with an arbitrary function:
"""

# %%
# its a pytree alright
doubled = jax.tree_map(lambda x: 2 * x, linear)
doubled

# %% [markdown]
"""
### Modules can be sliced
An essential feature for multiple workflows is slicing. This Module system  provides the capability of slicing based on the type of its parameters, and the `slice` method does exactly that:
"""

# %%
params = linear.slice(tx.Parameter)
states = linear.slice(tx.State)

print(f"{params=}")
print(f"{states=}")

# %% [markdown]
"""
Notice the following:
* Both `params` and `states` are `NoisyStatefulLinear` objects, their type does not change after being sliced.
* The fields that are filtered out by the `slice` on each field get a special value of type `tx.Nothing`.

Why is this important? As we will see later, keeping parameters and state separate is helpful as they will crucially flow through different parts of `value_and_grad`.

### Modules can be merged
<<<<<<< HEAD
With the introduction of `slice`, the inverse operation is also implemented. `merge` is just the inverse operation to `slice`, `merge` behaves like dictionary `update` method but returns a new module leaving the original modules intact:
=======
This is just the inverse operation to `slice`, `merge` behaves like dict's `update` but returns a new module leaving the original modules intact:
>>>>>>> ee6c9861
"""

# %%
linear = params.merge(states)
linear

# %% [markdown]
"""
### Modules compose
Treex architecture easily allows you to have modules inside their modules, the same as previously. Here we will create an `MLP` class that uses two `NoisyStatefulLinear` modules: The key is to annotate the class fields.
"""

# %%
class MLP(tx.Module):
    linear1: NoisyStatefulLinear
    linear2: NoisyStatefulLinear

    def __init__(self, din, dmid, dout):
        self.linear1 = NoisyStatefulLinear(din, dmid, name="linear1")
        self.linear2 = NoisyStatefulLinear(dmid, dout, name="linear2")

    def __call__(self, x: np.ndarray) -> np.ndarray:
        x = jax.nn.relu(self.linear1(x))
        x = self.linear2(x)
        return x

    def __repr__(self) -> str:
        return f"MLP(linear1={self.linear1}, linear2={self.linear2})"


model = MLP(din=1, dmid=2, dout=1).init(key=42)
model

# %% [markdown]
"""
### Full Example
Using the previous `model` we will show how to train it using the proposed Module system. First lets get some data:
"""

# %%
import numpy as np
import matplotlib.pyplot as plt

np.random.seed(0)


def get_data(dataset_size: int) -> Tuple[np.ndarray, np.ndarray]:
    x = np.random.normal(size=(dataset_size, 1))
    y = 5 * x - 2 + 0.4 * np.random.normal(size=(dataset_size, 1))
    return x, y


def get_batch(
    data: Tuple[np.ndarray, np.ndarray], batch_size: int
) -> Tuple[np.ndarray, np.ndarray]:
    idx = np.random.choice(len(data[0]), batch_size)
    return jax.tree_map(lambda x: x[idx], data)


data = get_data(1000)

fig = plt.figure()  # __st
plt.scatter(data[0], data[1])
plt.show()
fig  # __st

# %% [markdown]
"""
Now we will be reusing the previous MLP model, and we will create an optax optimizer that is used to train the model:
"""

# %%
import optax

optimizer = optax.adam(1e-2)

params = model.slice(tx.Parameter)
states = model.slice(tx.State)

opt_state = optimizer.init(params)

# %% [markdown]
"""
Notice that we are already splitting the model into `params` and `states` since we only need to pass the `params` to the optimizer. Next, we will create the loss function, it will take the model parts and the data parts and return the loss plus the new states:
"""
# %%
from functools import partial


@partial(jax.value_and_grad, has_aux=True)
def loss_fn(params: MLP, states: MLP, x, y):

    # merge params and states to get a full model
    model: MLP = params.merge(states)

    # apply model
    pred_y = model(x)

    # MSE loss
    loss = jnp.mean((y - pred_y) ** 2)

    # new states
    states = model.slice(tx.State)

    return loss, states


# %% [markdown]
"""
Notice that we are merging the `params` and `states` into the complete model since we need everything in place to perform the forward pass. Also, we return the updated states from the model. The above steps are required because JAX functional API requires us to be explicit about state management.

**Note**: inside `loss_fn` (wrapped by `value_and_grad`) module can behave like a regular mutable Python object. However, every time it is treated as a pytree a new reference will be created in `jit`, `grad`, `vmap`, etc. It is essential to consider this when using functions like `vmap` inside a module, as JAX will need specific bookkeeping to manage the state correctly.

Next, we will implement the `update` function, it will look indistinguishable from your standard Haiku update, which also separates weights into `params` and `states`: 
"""

# %%
@jax.jit
def update(params: MLP, states: MLP, opt_state, x, y):
    (loss, states), grads = loss_fn(params, states, x, y)
    updates, opt_state = optimizer.update(grads, opt_state, params)

    # use regular optax
    params = optax.apply_updates(params, updates)

    return params, states, opt_state, loss


# %% [markdown]
"""
Finally, we create a simple training loop that performs a few thousand updates and merge `params` and `states` back into a single `model` at the end:
"""

# %%
steps = 10_000

for step in range(steps):
    x, y = get_batch(data, batch_size=32)

    params, states, opt_state, loss = update(params, states, opt_state, x, y)

    if step % 1000 == 0:
        print(f"[{step}] loss = {loss}")

# get the final model
model = params.merge(states)

# %% [markdown]
"""
Now lets generate some test data and see how our model performed:
"""

# %%
import matplotlib.pyplot as plt

X_test = np.linspace(data[0].min(), data[0].max(), 100)[:, None]
y_pred = model(X_test)

fig = plt.figure()  # __st
plt.scatter(data[0], data[1], label="data", color="k")
plt.plot(X_test, y_pred, label="prediction")
plt.legend()
plt.show()
fig  # __st

# %% [markdown]
"""
We can see that the model has learned the general trend, but because of the `NoisyStatefulLinear` modules we have a bit of noise in the predictions.
"""<|MERGE_RESOLUTION|>--- conflicted
+++ resolved
@@ -116,11 +116,7 @@
 Why is this important? As we will see later, keeping parameters and state separate is helpful as they will crucially flow through different parts of `value_and_grad`.
 
 ### Modules can be merged
-<<<<<<< HEAD
-With the introduction of `slice`, the inverse operation is also implemented. `merge` is just the inverse operation to `slice`, `merge` behaves like dictionary `update` method but returns a new module leaving the original modules intact:
-=======
 This is just the inverse operation to `slice`, `merge` behaves like dict's `update` but returns a new module leaving the original modules intact:
->>>>>>> ee6c9861
 """
 
 # %%
