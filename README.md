# Treex

_A Pytree Module system for Deep Learning in JAX_

* **Intuitive**: Modules are simple Python objects that respect Object-Oriented semantics and should make PyTorch users feel at home, with no need for separate dictionary structures or complex `apply` methods.
* **Pytree-based**:  Modules are registered as JAX PyTrees, enabling their use with any JAX function. No need for specialized versions of `jit`, `grad`, `vmap`, etc.
* **Expressive**: In Treex you use type annotations to define what the different parts of your module represent (submodules, parameters, batch statistics, etc), this leads to a very flexible and powerful state management solution.
* **Flax-based Implementations**: Writing high-quality, battle-tested code for common layers is hard. For this reason Modules in `treex.nn` are wrappers over their Flax counterparts. We keep identical signatures, enabling Flax users to feel at home but still benefiting from the simpler Pytorch-like experience Treex brings.

Treex is implemented on top of [Treeo](https://github.com/cgarciae/treeo), Treex vendors all of Treeo's public API for ease of usage.

[Documentation](https://cgarciae.github.io/treex) | [User Guide](https://cgarciae.github.io/treex/user-guide/intro)

## Why Treex?
Despite all JAX benefits, current Module systems are not intuitive to new users and add additional complexity not present in frameworks like PyTorch or Keras. Treex takes inspiration from S4TF and delivers an intuitive experience using JAX Pytree infrastructure.

<details>
<summary>Current Alternative's Drawbacks and Solutions</summary>

Currently we have many alternatives like Flax, Haiku, Objax, that have one or more of the following drawbacks:

* Module structure and parameter structure are separate, and parameters have to be manipulated around by the end-user, which is not intuitive. In Treex, parameters are stored in the modules themselves and can be accessed directly.
* Monadic architecture adds complexity. Flax and Haiku use an `apply` method to call modules that set a context with parameters, rng, and different metadata, which adds additional overhead to the API and creates an asymmetry in how Modules are being used inside and outside a context. In Treex, modules can be called directly.
* Among different frameworks, parameter surgery requires special consideration and is challenging to implement. Consider a standard workflow such as transfer learning, transferring parameters and state from a  pre-trained module or submodule as part of a new module; in different frameworks, we have to know precisely how to extract their parameters and how to insert them into the new parameter structure/dictionaries such that it is in agreement with the new module structure. In Treex, just as in PyTorch / Keras, we enable to pass the (sub)module to the new module, and parameters are automatically added to the new structure.
* Multiple frameworks deviate from JAX semantics and require particular versions of `jit`, `grad`, `vmap`, etc., which makes it harder to integrate with other JAX libraries. Treex's Modules are plain old JAX PyTrees and are compatible with any JAX library that supports them.
* Other Pytree-based approaches like Parallax and Equinox do not have a total state management solution to handle complex states as encountered in Flax. Treex has the Filter and Update API, which is very expressive and can effectively handle systems with a complex state.

</details>

## Installation
Install using pip:
```bash
pip install treex
```

## Status
Treex is in an early stage, things might brake between versions but we will respect semanting versioning. While more testing is needed, since Treex layers are numerically equivalent to Flax this borrows some maturity and yields more confidence over its results. Feedback is much appreciated.

**Roadmap**:

- [x] Finish prototyping core API
- [ ] Wrap all Flax Linen Modules
- [x] Document public API
- [x] Create documentation site


## Getting Started
<!-- Remake Getting Started now that most content is in the User Guide -->

This is a small appetizer to give you a feel for how using Treex looks like, be sure to checkout the [Guide section](#guide) below for details on more advanced usage.
```python
from typing import Sequence, List

import jax
import jax.numpy as jnp
import numpy as np
import treex as tx

# you can use tx.MLP but we will create our own as an example
class MLP(tx.Module):
    layers: List[tx.Linear] = tx.node()

    def __init__(self, features: Sequence[int]):
        self.layers = [
            tx.Linear(din, dout) 
            for din, dout in zip(features[:-1], features[1:])
        ]

    def __call__(self, x):
        for linear in self.layers[:-1]:
            x = jax.nn.relu(linear(x))
        return self.layers[-1](x)

@jax.jit
@jax.grad
def loss_fn(model, x, y):
    y_pred = model(x)
    return jnp.mean((y_pred - y) ** 2)

# in reality use optax
def sdg(param, grad):
    return param - 0.01 * grad

model = MLP([1, 12, 8, 1]).init(42)

x = np.random.uniform(-1, 1, size=(100, 1))
y = 1.4 * x ** 2 - 0.3 + np.random.normal(scale=0.1, size=(100, 1))

# training loop
for step in range(10_000):
    grads = loss_fn(model, x, y)
    model = jax.tree_map(sdg, model, grads)

model = model.eval()
y_pred = model(x)
```

#### Stateful Module example
Here is an example of creating a stateful module of a `RollingMean` metric and using them with `jax.jit`:

```python
<<<<<<< HEAD
class Metric(tx.Module):
    def __call__(self, x: jnp.ndarray) -> jnp.ndarray:
        raise NotImplementedError()

class RollingMean(Metric):
=======
class RollingMean(tx.Module):
>>>>>>> 46f69d3f
    count: jnp.ndarray = tx.State.node()
    total: jnp.ndarray = tx.State.node()

    def __init__(self):
        self.count = jnp.array(0)
        self.total = jnp.array(0.0)

    def __call__(self, x: jnp.ndarray) -> jnp.ndarray:
        self.count += np.prod(x.shape)
        self.total += x.sum()

        return self.total / self.count

@jax.jit
<<<<<<< HEAD
def update(x: jnp.ndarray, metric: Metric) -> Tuple[jnp.ndarray, Metric]:
=======
def update(x: jnp.ndarray, metric: RollingMean) -> Tuple[jnp.ndarray, RollingMean]:
>>>>>>> 46f69d3f
    mean = metric(x)
    return mean, metric # return mean value and updated metric


metric = RollingMean()

for i in range(10):
    x = np.random.uniform(-1, 1, size=(100, 1))
    mean, metric = update(x, metric)

print(mean)
```

#### Linear Regression from scratch example

```python
from functools import partial
from typing import Union
import jax
import jax.numpy as jnp
import matplotlib.pyplot as plt
import numpy as np
import optax
import treex as tx

x = np.random.uniform(size=(500, 1))
y = 1.4 * x - 0.3 + np.random.normal(scale=0.1, size=(500, 1))


class Linear(tx.Module):
    w: Union[tx.Initializer, jnp.ndarray] = tx.Parameter.node()
    b: jnp.ndarray = tx.Parameter.node()

    def __init__(self, din, dout):

        self.w = tx.Initializer(lambda key: jax.random.uniform(key, shape=(din, dout)))
        self.b = jnp.zeros(shape=(dout,))

    def __call__(self, x):
        return jnp.dot(x, self.w) + self.b


@partial(jax.value_and_grad, has_aux=True)
def loss_fn(params, model, x, y):
    model = model.merge(params)

    y_pred = model(x)
    loss = jnp.mean((y_pred - y) ** 2)

    return loss, model


@jax.jit
def train_step(model, x, y, optimizer):
    params = model.filter(tx.Parameter)
    (loss, model), grads = loss_fn(params, model, x, y)

    # here model == params
    model = optimizer.update(grads, model)

    return loss, model, optimizer


model = Linear(1, 1).init(42)
optimizer = tx.Optimizer(optax.adam(0.01))
optimizer = optimizer.init(model)

for step in range(1000):
    loss, model, optimizer = train_step(model, x, y, optimizer)
    if step % 100 == 0:
        print(f"loss: {loss:.4f}")

model = model.eval()

X_test = np.linspace(x.min(), x.max(), 100)[:, None]
y_pred = model(X_test)

plt.scatter(x, y, c="k", label="data")
plt.plot(X_test, y_pred, c="b", linewidth=2, label="prediction")
plt.legend()
plt.show()

```<|MERGE_RESOLUTION|>--- conflicted
+++ resolved
@@ -99,15 +99,7 @@
 Here is an example of creating a stateful module of a `RollingMean` metric and using them with `jax.jit`:
 
 ```python
-<<<<<<< HEAD
-class Metric(tx.Module):
-    def __call__(self, x: jnp.ndarray) -> jnp.ndarray:
-        raise NotImplementedError()
-
-class RollingMean(Metric):
-=======
 class RollingMean(tx.Module):
->>>>>>> 46f69d3f
     count: jnp.ndarray = tx.State.node()
     total: jnp.ndarray = tx.State.node()
 
@@ -122,11 +114,7 @@
         return self.total / self.count
 
 @jax.jit
-<<<<<<< HEAD
-def update(x: jnp.ndarray, metric: Metric) -> Tuple[jnp.ndarray, Metric]:
-=======
 def update(x: jnp.ndarray, metric: RollingMean) -> Tuple[jnp.ndarray, RollingMean]:
->>>>>>> 46f69d3f
     mean = metric(x)
     return mean, metric # return mean value and updated metric
 
